--- conflicted
+++ resolved
@@ -1,139 +1,61 @@
 /*
- Navicat Premium Dump SQL
-
- Source Server         : 本地数据库
- Source Server Type    : MySQL
- Source Server Version : 50744 (5.7.44)
- Source Host           : localhost:3306
- Source Schema         : youlai_boot
-
- Target Server Type    : MySQL
- Target Server Version : 50744 (5.7.44)
- File Encoding         : 65001
-
- Date: 27/08/2024 16:44:13
+* youlai_boot 权限系统数据库(MySQL5.x)
+* @author youlai
+* @date 2024/06/24
 */
 
-SET NAMES utf8mb4;
+-- ----------------------------
+-- 1. 创建数据库
+-- ----------------------------
+CREATE DATABASE IF NOT EXISTS youlai_boot DEFAULT CHARACTER SET utf8 DEFAULT COLLATE utf8_general_ci;
+
+
+-- ----------------------------
+-- 2. 创建表 && 数据初始化
+-- ----------------------------
+use youlai_boot;
+
+SET NAMES utf8;
 SET FOREIGN_KEY_CHECKS = 0;
 
--- ----------------------------
--- Table structure for gen_config
--- ----------------------------
-DROP TABLE IF EXISTS `gen_config`;
-CREATE TABLE `gen_config`  (
-  `id` bigint(20) NOT NULL AUTO_INCREMENT,
-  `table_name` varchar(100) CHARACTER SET utf8 COLLATE utf8_general_ci NOT NULL COMMENT '表名',
-  `module_name` varchar(100) CHARACTER SET utf8 COLLATE utf8_general_ci NULL DEFAULT NULL COMMENT '模块名',
-  `package_name` varchar(255) CHARACTER SET utf8 COLLATE utf8_general_ci NOT NULL COMMENT '包名',
-  `business_name` varchar(100) CHARACTER SET utf8 COLLATE utf8_general_ci NOT NULL COMMENT '业务名',
-  `entity_name` varchar(100) CHARACTER SET utf8 COLLATE utf8_general_ci NOT NULL COMMENT '实体类名',
-  `author` varchar(50) CHARACTER SET utf8 COLLATE utf8_general_ci NOT NULL COMMENT '作者',
-  `parent_menu_id` bigint(20) NULL DEFAULT NULL COMMENT '上级菜单ID，对应sys_menu的id ',
-  `create_time` datetime NULL DEFAULT NULL COMMENT '创建时间',
-  `update_time` datetime NULL DEFAULT NULL COMMENT '更新时间',
-  PRIMARY KEY (`id`) USING BTREE,
-  UNIQUE INDEX `uk_tablename_deleted`(`table_name`) USING BTREE
-) ENGINE = InnoDB AUTO_INCREMENT = 3 CHARACTER SET = utf8 COLLATE = utf8_general_ci COMMENT = '代码生成基础配置表' ROW_FORMAT = Dynamic;
-
--- ----------------------------
--- Records of gen_config
--- ----------------------------
-INSERT INTO `gen_config` VALUES (1, 'sys_notice_status', 'system', 'com.youlai', '用户公告状态', 'NoticeStatus', 'youlaitech', 1, '2024-08-24 13:38:48', '2024-08-24 13:38:48');
-INSERT INTO `gen_config` VALUES (2, 'sys_notice', 'system', 'com.youlai', '通知公告', 'Notice', 'youlaitech', 1, '2024-08-24 13:39:03', '2024-08-27 10:30:57');
-
--- ----------------------------
--- Table structure for gen_field_config
--- ----------------------------
-DROP TABLE IF EXISTS `gen_field_config`;
-CREATE TABLE `gen_field_config`  (
-  `id` bigint(20) NOT NULL AUTO_INCREMENT,
-  `config_id` bigint(20) NOT NULL COMMENT '关联的配置ID',
-  `column_name` varchar(100) CHARACTER SET utf8 COLLATE utf8_general_ci NULL DEFAULT NULL,
-  `column_type` varchar(50) CHARACTER SET utf8 COLLATE utf8_general_ci NULL DEFAULT NULL,
-  `max_length` int(11) NULL DEFAULT NULL COMMENT '最大长度',
-  `field_name` varchar(100) CHARACTER SET utf8 COLLATE utf8_general_ci NOT NULL COMMENT '字段名称',
-  `field_type` varchar(100) CHARACTER SET utf8 COLLATE utf8_general_ci NULL DEFAULT NULL COMMENT '字段类型',
-  `field_sort` int(11) NULL DEFAULT NULL COMMENT '字段排序',
-  `field_comment` varchar(255) CHARACTER SET utf8 COLLATE utf8_general_ci NULL DEFAULT NULL COMMENT '字段描述',
-  `is_required` tinyint(1) NULL DEFAULT NULL COMMENT '是否必填',
-  `is_show_in_list` tinyint(1) NULL DEFAULT 0 COMMENT '是否在列表显示',
-  `is_show_in_form` tinyint(1) NULL DEFAULT 0 COMMENT '是否在表单显示',
-  `is_show_in_query` tinyint(1) NULL DEFAULT 0 COMMENT '是否在查询条件显示',
-  `query_type` tinyint(4) NULL DEFAULT NULL COMMENT '查询方式',
-  `form_type` tinyint(4) NULL DEFAULT NULL COMMENT '表单类型',
-  `dict_type` varchar(100) CHARACTER SET utf8 COLLATE utf8_general_ci NULL DEFAULT NULL COMMENT '字典类型(sys_dict表的code)',
-  `create_time` datetime NULL DEFAULT NULL COMMENT '创建时间',
-  `update_time` datetime NULL DEFAULT NULL COMMENT '更新时间',
-  PRIMARY KEY (`id`) USING BTREE
-) ENGINE = InnoDB AUTO_INCREMENT = 21 CHARACTER SET = utf8 COLLATE = utf8_general_ci COMMENT = '代码生成字段配置表' ROW_FORMAT = Dynamic;
-
--- ----------------------------
--- Records of gen_field_config
--- ----------------------------
-INSERT INTO `gen_field_config` VALUES (1, 1, 'id', 'bigint', NULL, 'id', 'Long', 1, 'id', 0, 0, 0, 0, 1, 1, NULL, '2024-08-24 13:38:48', '2024-08-24 13:38:48');
-INSERT INTO `gen_field_config` VALUES (2, 1, 'notice_id', 'bigint', NULL, 'noticeId', 'Long', 2, '公共通知id', 0, 0, 0, 0, 1, 1, NULL, '2024-08-24 13:38:48', '2024-08-24 13:38:48');
-INSERT INTO `gen_field_config` VALUES (3, 1, 'user_id', 'int', NULL, 'userId', 'Integer', 3, '用户id', 0, 0, 0, 0, 1, 1, NULL, '2024-08-24 13:38:48', '2024-08-24 13:38:48');
-INSERT INTO `gen_field_config` VALUES (4, 1, 'read_status', 'bigint', NULL, 'readStatus', 'Long', 4, '读取状态，0未读，1已读取', 1, 0, 0, 0, 1, 1, NULL, '2024-08-24 13:38:48', '2024-08-24 13:38:48');
-INSERT INTO `gen_field_config` VALUES (5, 1, 'read_tiem', 'datetime', NULL, 'readTiem', 'LocalDateTime', 5, '用户阅读时间', 1, 0, 0, 0, 1, 1, NULL, '2024-08-24 13:38:48', '2024-08-24 13:38:48');
-INSERT INTO `gen_field_config` VALUES (6, 2, 'id', 'bigint', NULL, 'id', 'Long', 1, '', 0, 1, 1, 0, 1, 1, NULL, '2024-08-24 13:39:03', '2024-08-27 10:30:57');
-INSERT INTO `gen_field_config` VALUES (7, 2, 'title', 'varchar', 50, 'title', 'String', 2, '通知标题', 1, 1, 1, 1, 1, 1, NULL, '2024-08-24 13:39:03', '2024-08-27 10:30:57');
-INSERT INTO `gen_field_config` VALUES (8, 2, 'content', 'text', 65535, 'content', 'String', 3, '通知内容', 1, 1, 1, 1, 1, 1, NULL, '2024-08-24 13:39:03', '2024-08-27 10:30:57');
-INSERT INTO `gen_field_config` VALUES (9, 2, 'notice_type', 'int', NULL, 'noticeType', 'Integer', 4, '通知类型', 0, 1, 1, 1, 1, 1, NULL, '2024-08-24 13:39:03', '2024-08-27 10:30:57');
-INSERT INTO `gen_field_config` VALUES (10, 2, 'release', 'bigint', NULL, 'release', 'Long', 5, '发布人', 1, 1, 1, 1, 1, 1, NULL, '2024-08-24 13:39:03', '2024-08-27 10:30:57');
-INSERT INTO `gen_field_config` VALUES (11, 2, 'priority', 'tinyint', NULL, 'priority', 'Integer', 6, '优先级(0-低 1-中 2-高)', 0, 1, 1, 1, 1, 1, NULL, '2024-08-24 13:39:03', '2024-08-27 10:30:57');
-INSERT INTO `gen_field_config` VALUES (12, 2, 'tar_type', 'tinyint', NULL, 'tarType', 'Integer', 7, '目标类型(0-全体 1-指定)', 0, 1, 1, 1, 1, 1, NULL, '2024-08-24 13:39:03', '2024-08-27 10:30:57');
-INSERT INTO `gen_field_config` VALUES (13, 2, 'send_status', 'tinyint', NULL, 'sendStatus', 'Integer', 8, '发布状态(0-未发布 1已发布 2已撤回)', 0, 1, 1, 1, 1, 1, NULL, '2024-08-24 13:39:03', '2024-08-27 10:30:57');
-INSERT INTO `gen_field_config` VALUES (14, 2, 'send_time', 'datetime', NULL, 'sendTime', 'LocalDateTime', 9, '发布时间', 1, 1, 1, 1, 4, 9, NULL, '2024-08-24 13:39:03', '2024-08-27 10:30:57');
-INSERT INTO `gen_field_config` VALUES (15, 2, 'recall_time', 'datetime', NULL, 'recallTime', 'LocalDateTime', 10, '撤回时间', 1, 1, 1, 1, 4, 9, NULL, '2024-08-24 13:39:03', '2024-08-27 10:30:57');
-INSERT INTO `gen_field_config` VALUES (16, 2, 'create_by', 'bigint', NULL, 'createBy', 'Long', 11, '创建人ID', 0, 0, 0, 0, 1, 1, NULL, '2024-08-24 13:39:03', '2024-08-27 10:30:57');
-INSERT INTO `gen_field_config` VALUES (17, 2, 'create_time', 'datetime', NULL, 'createTime', 'LocalDateTime', 12, '创建时间', 0, 1, 0, 0, 4, 1, NULL, '2024-08-24 13:39:03', '2024-08-27 10:30:57');
-INSERT INTO `gen_field_config` VALUES (18, 2, 'update_by', 'bigint', NULL, 'updateBy', 'Long', 13, '更新人ID', 1, 0, 0, 0, 1, 1, NULL, '2024-08-24 13:39:03', '2024-08-27 10:30:57');
-INSERT INTO `gen_field_config` VALUES (19, 2, 'update_time', 'datetime', NULL, 'updateTime', 'LocalDateTime', 14, '更新时间', 1, 1, 0, 0, 4, 1, NULL, '2024-08-24 13:39:03', '2024-08-27 10:30:57');
-INSERT INTO `gen_field_config` VALUES (20, 2, 'is_delete', 'tinyint', NULL, 'isDelete', 'Integer', 15, '逻辑删除标识(0-未删除 1-已删除)', 0, 0, 0, 0, 1, 1, NULL, '2024-08-24 13:39:03', '2024-08-27 10:30:57');
 
 -- ----------------------------
 -- Table structure for sys_config
 -- ----------------------------
 DROP TABLE IF EXISTS `sys_config`;
-CREATE TABLE `sys_config`  (
-  `id` bigint(20) NOT NULL AUTO_INCREMENT,
-  `config_name` varchar(50) CHARACTER SET utf8 COLLATE utf8_general_ci NOT NULL COMMENT '配置名称',
-  `config_key` varchar(50) CHARACTER SET utf8 COLLATE utf8_general_ci NOT NULL COMMENT '配置key',
-  `config_value` varchar(100) CHARACTER SET utf8 COLLATE utf8_general_ci NOT NULL COMMENT '配置值',
-  `remark` varchar(200) CHARACTER SET utf8 COLLATE utf8_general_ci NULL DEFAULT NULL COMMENT '描述、备注',
-  `create_time` datetime NOT NULL COMMENT '创建时间',
-  `create_by` bigint(20) NOT NULL COMMENT '创建人ID',
-  `update_time` datetime NULL DEFAULT NULL COMMENT '更新时间',
-  `update_by` bigint(20) NULL DEFAULT NULL COMMENT '更新人ID',
-  `is_deleted` tinyint(1) NOT NULL DEFAULT 0 COMMENT '逻辑删除标识(0-未删除 1-已删除)',
-  PRIMARY KEY (`id`) USING BTREE
-) ENGINE = InnoDB AUTO_INCREMENT = 2 CHARACTER SET = utf8 COLLATE = utf8_general_ci COMMENT = '系统配置' ROW_FORMAT = Dynamic;
-
--- ----------------------------
--- Records of sys_config
--- ----------------------------
-INSERT INTO `sys_config` VALUES (1, 'IP请求限制QPS阈值', 'IP_QPS_THRESHOLD_LIMIT', '10', 'IP请求限制QPS阈值', '2024-08-10 14:31:34', 2, '2024-08-10 14:53:51', 2, 0);
+CREATE TABLE `sys_config` (
+                              `id` bigint NOT NULL AUTO_INCREMENT,
+                              `config_name` varchar(50) NOT NULL COMMENT '配置名称',
+                              `config_key` varchar(50) NOT NULL COMMENT '配置key',
+                              `config_value` varchar(100) NOT NULL COMMENT '配置值',
+                              `remark` varchar(200) DEFAULT NULL COMMENT '描述、备注',
+                              `create_time` datetime NOT NULL COMMENT '创建时间',
+                              `create_by` bigint NOT NULL COMMENT '创建人ID',
+                              `update_time` datetime DEFAULT NULL COMMENT '更新时间',
+                              `update_by` bigint DEFAULT NULL COMMENT '更新人ID',
+                              `is_deleted` tinyint(1) NOT NULL COMMENT '逻辑删除标识(0-未删除 1-已删除)',
+                              PRIMARY KEY (`id`)
+) ENGINE=InnoDB COMMENT='系统配置';
 
 -- ----------------------------
 -- Table structure for sys_dept
 -- ----------------------------
 DROP TABLE IF EXISTS `sys_dept`;
 CREATE TABLE `sys_dept`  (
-  `id` bigint(20) NOT NULL AUTO_INCREMENT COMMENT '主键',
-  `name` varchar(100) CHARACTER SET utf8 COLLATE utf8_general_ci NOT NULL DEFAULT '' COMMENT '部门名称',
-  `code` varchar(100) CHARACTER SET utf8 COLLATE utf8_general_ci NOT NULL COMMENT '部门编号',
-  `parent_id` bigint(20) NOT NULL DEFAULT 0 COMMENT '父节点id',
-  `tree_path` varchar(255) CHARACTER SET utf8 COLLATE utf8_general_ci NOT NULL DEFAULT '' COMMENT '父节点id路径',
-  `sort` smallint(6) NULL DEFAULT 0 COMMENT '显示顺序',
-  `status` tinyint(4) NOT NULL DEFAULT 1 COMMENT '状态(1-正常 0-禁用)',
-  `create_by` bigint(20) NULL DEFAULT NULL COMMENT '创建人ID',
-  `create_time` datetime NULL DEFAULT NULL COMMENT '创建时间',
-  `update_by` bigint(20) NULL DEFAULT NULL COMMENT '修改人ID',
-  `update_time` datetime NULL DEFAULT NULL COMMENT '更新时间',
-  `is_deleted` tinyint(4) NOT NULL DEFAULT 0 COMMENT '逻辑删除标识(1-已删除 0-未删除)',
-  PRIMARY KEY (`id`) USING BTREE,
-  UNIQUE INDEX `uk_code`(`code`) USING BTREE COMMENT '部门编号唯一索引'
+                             `id` bigint NOT NULL AUTO_INCREMENT COMMENT '主键',
+                             `name` varchar(100) CHARACTER SET utf8 COLLATE utf8_general_ci NOT NULL DEFAULT '' COMMENT '部门名称',
+                             `code` varchar(100) CHARACTER SET utf8 COLLATE utf8_general_ci NOT NULL COMMENT '部门编号',
+                             `parent_id` bigint NOT NULL DEFAULT 0 COMMENT '父节点id',
+                             `tree_path` varchar(255) CHARACTER SET utf8 COLLATE utf8_general_ci NOT NULL DEFAULT '' COMMENT '父节点id路径',
+                             `sort` smallint NULL DEFAULT 0 COMMENT '显示顺序',
+                             `status` tinyint NOT NULL DEFAULT 1 COMMENT '状态(1-正常 0-禁用)',
+                             `create_by` bigint NULL DEFAULT NULL COMMENT '创建人ID',
+                             `create_time` datetime NULL DEFAULT NULL COMMENT '创建时间',
+                             `update_by` bigint NULL DEFAULT NULL COMMENT '修改人ID',
+                             `update_time` datetime NULL DEFAULT NULL COMMENT '更新时间',
+                             `is_deleted` tinyint NOT NULL DEFAULT 0 COMMENT '逻辑删除标识(1-已删除 0-未删除)',
+                             PRIMARY KEY (`id`) USING BTREE,
+                             UNIQUE INDEX `uk_code`(`code` ASC) USING BTREE COMMENT '部门编号唯一索引'
 ) ENGINE = InnoDB AUTO_INCREMENT = 4 CHARACTER SET = utf8 COLLATE = utf8_general_ci COMMENT = '部门表' ROW_FORMAT = DYNAMIC;
 
 -- ----------------------------
@@ -148,17 +70,17 @@
 -- ----------------------------
 DROP TABLE IF EXISTS `sys_dict`;
 CREATE TABLE `sys_dict`  (
-  `id` bigint(20) NOT NULL AUTO_INCREMENT COMMENT '主键 ',
-  `name` varchar(50) CHARACTER SET utf8 COLLATE utf8_general_ci NULL DEFAULT '' COMMENT '类型名称',
-  `code` varchar(50) CHARACTER SET utf8 COLLATE utf8_general_ci NULL DEFAULT '' COMMENT '类型编码',
-  `status` tinyint(1) NULL DEFAULT 0 COMMENT '状态(0:正常;1:禁用)',
-  `remark` varchar(255) CHARACTER SET utf8 COLLATE utf8_general_ci NULL DEFAULT NULL COMMENT '备注',
-  `create_time` datetime NULL DEFAULT NULL COMMENT '创建时间',
-  `update_time` datetime NULL DEFAULT NULL COMMENT '更新时间',
-  `is_deleted` tinyint(4) NULL DEFAULT 0 COMMENT '是否删除(1-删除，0-未删除)',
-  PRIMARY KEY (`id`) USING BTREE,
-  UNIQUE INDEX `uk_code`(`code`) USING BTREE
-) ENGINE = InnoDB AUTO_INCREMENT = 2 CHARACTER SET = utf8 COLLATE = utf8_general_ci COMMENT = '字典类型表' ROW_FORMAT = DYNAMIC;
+                             `id` bigint NOT NULL AUTO_INCREMENT COMMENT '主键 ',
+                             `name` varchar(50) CHARACTER SET utf8 COLLATE utf8_general_ci NULL DEFAULT '' COMMENT '类型名称',
+                             `code` varchar(50) CHARACTER SET utf8 COLLATE utf8_general_ci NULL DEFAULT '' COMMENT '类型编码',
+                             `status` tinyint(1) NULL DEFAULT 0 COMMENT '状态(0:正常;1:禁用)',
+                             `remark` varchar(255) CHARACTER SET utf8 COLLATE utf8_general_ci NULL DEFAULT NULL COMMENT '备注',
+                             `create_time` datetime NULL DEFAULT NULL COMMENT '创建时间',
+                             `update_time` datetime NULL DEFAULT NULL COMMENT '更新时间',
+                             `is_deleted` tinyint NULL DEFAULT 0 COMMENT '是否删除(1-删除，0-未删除)',
+                             PRIMARY KEY (`id`) USING BTREE,
+                             UNIQUE INDEX `uk_code`(`code` ASC) USING BTREE
+) ENGINE = InnoDB AUTO_INCREMENT = 89 CHARACTER SET = utf8 COLLATE = utf8_general_ci COMMENT = '字典类型表' ROW_FORMAT = DYNAMIC;
 
 -- ----------------------------
 -- Records of sys_dict
@@ -170,17 +92,17 @@
 -- ----------------------------
 DROP TABLE IF EXISTS `sys_dict_item`;
 CREATE TABLE `sys_dict_item`  (
-  `id` bigint(20) NOT NULL AUTO_INCREMENT COMMENT '主键',
-  `dict_id` bigint(20) NULL DEFAULT NULL COMMENT '字典ID',
-  `name` varchar(50) CHARACTER SET utf8 COLLATE utf8_general_ci NULL DEFAULT '' COMMENT '字典项名称',
-  `value` varchar(50) CHARACTER SET utf8 COLLATE utf8_general_ci NULL DEFAULT '' COMMENT '字典项值',
-  `status` tinyint(4) NULL DEFAULT 0 COMMENT '状态（1-正常，0-禁用）',
-  `sort` int(11) NULL DEFAULT 0 COMMENT '排序',
-  `remark` varchar(255) CHARACTER SET utf8 COLLATE utf8_general_ci NULL DEFAULT '' COMMENT '备注',
-  `create_time` datetime NULL DEFAULT NULL COMMENT '创建时间',
-  `update_time` datetime NULL DEFAULT NULL COMMENT '更新时间',
-  PRIMARY KEY (`id`) USING BTREE
-) ENGINE = InnoDB AUTO_INCREMENT = 4 CHARACTER SET = utf8 COLLATE = utf8_general_ci COMMENT = '字典数据表' ROW_FORMAT = DYNAMIC;
+                                  `id` bigint NOT NULL AUTO_INCREMENT COMMENT '主键',
+                                  `dict_id` bigint NULL DEFAULT NULL COMMENT '字典ID',
+                                  `name` varchar(50) CHARACTER SET utf8 COLLATE utf8_general_ci NULL DEFAULT '' COMMENT '字典项名称',
+                                  `value` varchar(50) CHARACTER SET utf8 COLLATE utf8_general_ci NULL DEFAULT '' COMMENT '字典项值',
+                                  `status` tinyint NULL DEFAULT 0 COMMENT '状态（1-正常，0-禁用）',
+                                  `sort` int NULL DEFAULT 0 COMMENT '排序',
+                                  `remark` varchar(255) CHARACTER SET utf8 COLLATE utf8_general_ci NULL DEFAULT '' COMMENT '备注',
+                                  `create_time` datetime NULL DEFAULT NULL COMMENT '创建时间',
+                                  `update_time` datetime NULL DEFAULT NULL COMMENT '更新时间',
+                                  PRIMARY KEY (`id`) USING BTREE
+) ENGINE = InnoDB AUTO_INCREMENT = 70 CHARACTER SET = utf8 COLLATE = utf8_general_ci COMMENT = '字典数据表' ROW_FORMAT = DYNAMIC;
 
 -- ----------------------------
 -- Records of sys_dict_item
@@ -194,84 +116,28 @@
 -- ----------------------------
 DROP TABLE IF EXISTS `sys_log`;
 CREATE TABLE `sys_log`  (
-  `id` bigint(20) NOT NULL AUTO_INCREMENT COMMENT '主键',
-  `module` enum('LOGIN','USER','ROLE','DEPT','MENU','DICT','OTHER') CHARACTER SET utf8 COLLATE utf8_general_ci NOT NULL COMMENT '日志模块',
-  `content` varchar(255) CHARACTER SET utf8 COLLATE utf8_general_ci NOT NULL COMMENT '日志内容',
-  `request_uri` varchar(255) CHARACTER SET utf8 COLLATE utf8_general_ci NULL DEFAULT NULL COMMENT '请求路径',
-  `ip` varchar(45) CHARACTER SET utf8 COLLATE utf8_general_ci NULL DEFAULT NULL COMMENT 'IP地址',
-  `province` varchar(100) CHARACTER SET utf8 COLLATE utf8_general_ci NULL DEFAULT NULL COMMENT '省份',
-  `city` varchar(100) CHARACTER SET utf8 COLLATE utf8_general_ci NULL DEFAULT NULL COMMENT '城市',
-  `execution_time` bigint(20) NULL DEFAULT NULL COMMENT '执行时间(ms)',
-  `browser` varchar(100) CHARACTER SET utf8 COLLATE utf8_general_ci NULL DEFAULT NULL COMMENT '浏览器',
-  `browser_version` varchar(100) CHARACTER SET utf8 COLLATE utf8_general_ci NULL DEFAULT NULL COMMENT '浏览器版本',
-  `os` varchar(100) CHARACTER SET utf8 COLLATE utf8_general_ci NULL DEFAULT NULL COMMENT '终端系统',
-  `create_by` bigint(20) NULL DEFAULT NULL COMMENT '创建人ID',
-  `create_time` datetime NULL DEFAULT NULL COMMENT '创建时间',
-  `is_deleted` tinyint(4) NOT NULL DEFAULT 0 COMMENT '逻辑删除标识(1-已删除 0-未删除)',
-  PRIMARY KEY (`id`) USING BTREE
-) ENGINE = InnoDB AUTO_INCREMENT = 31 CHARACTER SET = utf8 COLLATE = utf8_general_ci COMMENT = '系统日志表' ROW_FORMAT = DYNAMIC;
+                            `id` bigint NOT NULL AUTO_INCREMENT COMMENT '主键',
+                            `type` tinyint NULL DEFAULT NULL COMMENT '日志类型(1-操作日志 2-登录日志)',
+                            `title` varchar(100) CHARACTER SET utf8 COLLATE utf8_general_ci NULL DEFAULT NULL COMMENT '日志标题',
+                            `ip` varchar(50) CHARACTER SET utf8 COLLATE utf8_general_ci NULL DEFAULT NULL COMMENT 'IP地址',
+                            `content` text CHARACTER SET utf8 COLLATE utf8_general_ci NULL COMMENT '日志内容',
+                            `create_by` bigint NULL DEFAULT NULL COMMENT '创建人ID',
+                            `create_time` datetime NULL DEFAULT NULL COMMENT '创建时间',
+                            `update_by` bigint NULL DEFAULT NULL COMMENT '修改人ID',
+                            `update_time` datetime NULL DEFAULT NULL COMMENT '更新时间',
+                            `is_deleted` tinyint NOT NULL DEFAULT 0 COMMENT '逻辑删除标识(1-已删除 0-未删除)',
+                            PRIMARY KEY (`id`) USING BTREE
+) ENGINE = InnoDB CHARACTER SET = utf8 COLLATE = utf8_general_ci COMMENT = '系统日志' ROW_FORMAT = DYNAMIC;
 
 -- ----------------------------
 -- Records of sys_log
 -- ----------------------------
-INSERT INTO `sys_log` VALUES (1, 'OTHER', '代码生成分页列表', '/api/v1/generator/table/page', '192.168.2.34', '0', '内网IP', 176, 'QQBrowser', '13.0.6069.400', 'Windows 10 or Windows Server 2016', 2, '2024-08-24 13:38:33', 0);
-INSERT INTO `sys_log` VALUES (2, 'OTHER', '生成代码', '/api/v1/generator/sys_notice_status/config', '192.168.2.34', '0', '内网IP', 340, 'QQBrowser', '13.0.6069.400', 'Windows 10 or Windows Server 2016', 2, '2024-08-24 13:38:48', 0);
-INSERT INTO `sys_log` VALUES (3, 'OTHER', '预览生成代码', '/api/v1/generator/sys_notice_status/preview', '192.168.2.34', '0', '内网IP', 492, 'QQBrowser', '13.0.6069.400', 'Windows 10 or Windows Server 2016', 2, '2024-08-24 13:38:49', 0);
-INSERT INTO `sys_log` VALUES (4, 'OTHER', '生成代码', '/api/v1/generator/sys_notice/config', '192.168.2.34', '0', '内网IP', 234, 'QQBrowser', '13.0.6069.400', 'Windows 10 or Windows Server 2016', 2, '2024-08-24 13:39:03', 0);
-INSERT INTO `sys_log` VALUES (5, 'OTHER', '预览生成代码', '/api/v1/generator/sys_notice/preview', '192.168.2.34', '0', '内网IP', 66, 'QQBrowser', '13.0.6069.400', 'Windows 10 or Windows Server 2016', 2, '2024-08-24 13:39:04', 0);
-INSERT INTO `sys_log` VALUES (6, 'OTHER', '代码生成分页列表', '/api/v1/generator/table/page', '192.168.2.34', '0', '内网IP', 12, 'QQBrowser', '13.0.6069.400', 'Windows 10 or Windows Server 2016', 2, '2024-08-24 13:39:07', 0);
-INSERT INTO `sys_log` VALUES (7, 'OTHER', '代码生成分页列表', '/api/v1/generator/table/page', '192.168.2.34', '0', '内网IP', 7, 'QQBrowser', '13.0.6069.400', 'Windows 10 or Windows Server 2016', 2, '2024-08-24 13:39:15', 0);
-INSERT INTO `sys_log` VALUES (8, 'ROLE', '角色分页列表', '/api/v1/roles/page', '192.168.2.34', '0', '内网IP', 7, 'QQBrowser', '13.0.6069.400', 'Windows 10 or Windows Server 2016', 2, '2024-08-24 13:39:23', 0);
-INSERT INTO `sys_log` VALUES (9, 'ROLE', '角色分页列表', '/api/v1/roles/page', '192.168.2.34', '0', '内网IP', 7, 'QQBrowser', '13.0.6069.400', 'Windows 10 or Windows Server 2016', 2, '2024-08-24 13:39:33', 0);
-INSERT INTO `sys_log` VALUES (10, 'ROLE', '角色分页列表', '/api/v1/roles/page', '192.168.2.34', '0', '内网IP', 5, 'QQBrowser', '13.0.6069.400', 'Windows 10 or Windows Server 2016', 2, '2024-08-24 13:39:36', 0);
-INSERT INTO `sys_log` VALUES (11, 'OTHER', '代码生成分页列表', '/api/v1/generator/table/page', '192.168.2.34', '0', '内网IP', 44, 'MSEdge', '128.0.0.0', 'Windows 10 or Windows Server 2016', 2, '2024-08-27 09:52:17', 0);
-INSERT INTO `sys_log` VALUES (12, 'OTHER', '代码生成分页列表', '/api/v1/generator/table/page', '192.168.2.34', '0', '内网IP', 12, 'MSEdge', '128.0.0.0', 'Windows 10 or Windows Server 2016', 2, '2024-08-27 09:52:27', 0);
-INSERT INTO `sys_log` VALUES (13, 'OTHER', '代码生成分页列表', '/api/v1/generator/table/page', '192.168.2.34', '0', '内网IP', 14, 'MSEdge', '128.0.0.0', 'Windows 10 or Windows Server 2016', 2, '2024-08-27 09:52:29', 0);
-INSERT INTO `sys_log` VALUES (14, 'OTHER', '预览生成代码', '/api/v1/generator/sys_notice_status/preview', '192.168.2.34', '0', '内网IP', 624, 'MSEdge', '128.0.0.0', 'Windows 10 or Windows Server 2016', 2, '2024-08-27 09:52:32', 0);
-INSERT INTO `sys_log` VALUES (15, 'OTHER', '下载代码', '/api/v1/generator/sys_notice_status/download', '192.168.2.34', '0', '内网IP', 93, 'MSEdge', '128.0.0.0', 'Windows 10 or Windows Server 2016', 2, '2024-08-27 09:53:01', 0);
-INSERT INTO `sys_log` VALUES (16, 'OTHER', '预览生成代码', '/api/v1/generator/sys_notice/preview', '192.168.2.34', '0', '内网IP', 67, 'MSEdge', '128.0.0.0', 'Windows 10 or Windows Server 2016', 2, '2024-08-27 09:53:09', 0);
-INSERT INTO `sys_log` VALUES (17, 'OTHER', '下载代码', '/api/v1/generator/sys_notice/download', '192.168.2.34', '0', '内网IP', 51, 'MSEdge', '128.0.0.0', 'Windows 10 or Windows Server 2016', 2, '2024-08-27 09:53:11', 0);
-INSERT INTO `sys_log` VALUES (18, 'ROLE', '角色分页列表', '/api/v1/roles/page', '192.168.2.34', '0', '内网IP', 7, 'MSEdge', '128.0.0.0', 'Windows 10 or Windows Server 2016', 2, '2024-08-27 09:53:31', 0);
-INSERT INTO `sys_log` VALUES (19, 'ROLE', '角色分页列表', '/api/v1/roles/page', '192.168.2.34', '0', '内网IP', 6, 'MSEdge', '128.0.0.0', 'Windows 10 or Windows Server 2016', 2, '2024-08-27 09:53:40', 0);
-INSERT INTO `sys_log` VALUES (20, 'OTHER', '代码生成分页列表', '/api/v1/generator/table/page', '192.168.2.34', '0', '内网IP', 32, 'MSEdge', '128.0.0.0', 'Windows 10 or Windows Server 2016', 2, '2024-08-27 10:25:20', 0);
-INSERT INTO `sys_log` VALUES (21, 'OTHER', '预览生成代码', '/api/v1/generator/sys_notice/preview', '192.168.2.34', '0', '内网IP', 214, 'MSEdge', '128.0.0.0', 'Windows 10 or Windows Server 2016', 2, '2024-08-27 10:25:23', 0);
-INSERT INTO `sys_log` VALUES (22, 'LOGIN', '登录', '/api/v1/auth/login', '192.168.2.34', '0', '内网IP', 941, 'MSEdge', '128.0.0.0', 'Windows 10 or Windows Server 2016', 2, '2024-08-27 10:29:30', 0);
-INSERT INTO `sys_log` VALUES (23, 'OTHER', '代码生成分页列表', '/api/v1/generator/table/page', '192.168.2.34', '0', '内网IP', 43, 'MSEdge', '128.0.0.0', 'Windows 10 or Windows Server 2016', 2, '2024-08-27 10:29:31', 0);
-INSERT INTO `sys_log` VALUES (24, 'OTHER', '预览生成代码', '/api/v1/generator/sys_notice/preview', '192.168.2.34', '0', '内网IP', 211, 'MSEdge', '128.0.0.0', 'Windows 10 or Windows Server 2016', 2, '2024-08-27 10:29:36', 0);
-INSERT INTO `sys_log` VALUES (25, 'OTHER', '生成代码', '/api/v1/generator/sys_notice/config', '192.168.2.34', '0', '内网IP', 168, 'MSEdge', '128.0.0.0', 'Windows 10 or Windows Server 2016', 2, '2024-08-27 10:30:57', 0);
-INSERT INTO `sys_log` VALUES (26, 'OTHER', '预览生成代码', '/api/v1/generator/sys_notice/preview', '192.168.2.34', '0', '内网IP', 102, 'MSEdge', '128.0.0.0', 'Windows 10 or Windows Server 2016', 2, '2024-08-27 10:30:57', 0);
-INSERT INTO `sys_log` VALUES (27, 'OTHER', '下载代码', '/api/v1/generator/sys_notice/download', '192.168.2.34', '0', '内网IP', 68, 'MSEdge', '128.0.0.0', 'Windows 10 or Windows Server 2016', 2, '2024-08-27 10:31:05', 0);
-INSERT INTO `sys_log` VALUES (28, 'OTHER', '代码生成分页列表', '/api/v1/generator/table/page', '192.168.2.34', '0', '内网IP', 55, 'MSEdge', '128.0.0.0', 'Windows 10 or Windows Server 2016', 2, '2024-08-27 10:54:53', 0);
-INSERT INTO `sys_log` VALUES (29, 'LOGIN', '登录', '/api/v1/auth/login', '192.168.2.34', '0', '内网IP', 283, 'MSEdge', '128.0.0.0', 'Windows 10 or Windows Server 2016', 2, '2024-08-27 13:55:37', 0);
-INSERT INTO `sys_log` VALUES (30, 'LOGIN', '登录', '/api/v1/auth/login', '192.168.2.34', '0', '内网IP', 121, 'QQBrowser', '13.0.6069.400', 'Windows 10 or Windows Server 2016', 1, '2024-08-27 13:56:26', 0);
 
 -- ----------------------------
 -- Table structure for sys_menu
 -- ----------------------------
 DROP TABLE IF EXISTS `sys_menu`;
 CREATE TABLE `sys_menu`  (
-<<<<<<< HEAD
-  `id` bigint(20) NOT NULL AUTO_INCREMENT COMMENT 'ID',
-  `parent_id` bigint(20) NOT NULL COMMENT '父菜单ID',
-  `tree_path` varchar(255) CHARACTER SET utf8 COLLATE utf8_general_ci NULL DEFAULT NULL COMMENT '父节点ID路径',
-  `name` varchar(64) CHARACTER SET utf8 COLLATE utf8_general_ci NOT NULL DEFAULT '' COMMENT '菜单名称',
-  `type` tinyint(4) NOT NULL COMMENT '菜单类型（1-菜单 2-目录 3-外链 4-按钮）',
-  `route_name` varchar(255) CHARACTER SET utf8 COLLATE utf8_general_ci NULL DEFAULT NULL COMMENT '路由名称（Vue Router 中用于命名路由）',
-  `route_path` varchar(128) CHARACTER SET utf8 COLLATE utf8_general_ci NULL DEFAULT '' COMMENT '路由路径（Vue Router 中定义的 URL 路径）',
-  `component` varchar(128) CHARACTER SET utf8 COLLATE utf8_general_ci NULL DEFAULT NULL COMMENT '组件路径（组件页面完整路径，相对于 src/views/，缺省后缀 .vue）',
-  `perm` varchar(128) CHARACTER SET utf8 COLLATE utf8_general_ci NULL DEFAULT NULL COMMENT '【按钮】权限标识',
-  `always_show` tinyint(4) NULL DEFAULT NULL COMMENT '【目录】只有一个子路由是否始终显示（1-是 0-否）',
-  `keep_alive` tinyint(4) NULL DEFAULT NULL COMMENT '【菜单】是否开启页面缓存（1-是 0-否）',
-  `visible` tinyint(1) NOT NULL DEFAULT 1 COMMENT '显示状态（1-显示 0-隐藏）',
-  `sort` int(11) NULL DEFAULT 0 COMMENT '排序',
-  `icon` varchar(64) CHARACTER SET utf8 COLLATE utf8_general_ci NULL DEFAULT '' COMMENT '菜单图标',
-  `redirect` varchar(128) CHARACTER SET utf8 COLLATE utf8_general_ci NULL DEFAULT NULL COMMENT '跳转路径',
-  `create_time` datetime NULL DEFAULT NULL COMMENT '创建时间',
-  `update_time` datetime NULL DEFAULT NULL COMMENT '更新时间',
-  `params` text CHARACTER SET utf8 COLLATE utf8_general_ci NULL COMMENT '路由参数',
-  PRIMARY KEY (`id`) USING BTREE
-) ENGINE = InnoDB AUTO_INCREMENT = 136 CHARACTER SET = utf8 COLLATE = utf8_general_ci COMMENT = '菜单管理' ROW_FORMAT = DYNAMIC;
-=======
                              `id` bigint NOT NULL AUTO_INCREMENT COMMENT 'ID',
                              `parent_id` bigint NOT NULL COMMENT '父菜单ID',
                              `tree_path` varchar(255) CHARACTER SET utf8 COLLATE utf8_general_ci NULL DEFAULT NULL COMMENT '父节点ID路径',
@@ -292,7 +158,17 @@
                              `params` text NULL COMMENT '路由参数',
                              PRIMARY KEY (`id`) USING BTREE
 ) ENGINE = InnoDB AUTO_INCREMENT = 117 CHARACTER SET = utf8 COLLATE = utf8_general_ci COMMENT = '菜单管理' ROW_FORMAT = DYNAMIC;
->>>>>>> c7b593d8
+                             `always_show` tinyint NULL DEFAULT 0 COMMENT '【目录】只有一个子路由是否始终显示（1-是 0-否）',
+                             `keep_alive` tinyint NULL DEFAULT 0 COMMENT '【菜单】是否开启页面缓存（1-是 0-否）',
+                             `visible` tinyint(1) NOT NULL DEFAULT 1 COMMENT '显示状态（1-显示 0-隐藏）',
+                             `sort` int NULL DEFAULT 0 COMMENT '排序',
+                             `icon` varchar(64) CHARACTER SET utf8 COLLATE utf8_general_ci NULL DEFAULT '' COMMENT '菜单图标',
+                             `redirect` varchar(128) CHARACTER SET utf8 COLLATE utf8_general_ci NULL DEFAULT NULL COMMENT '跳转路径',
+                             `create_time` datetime NULL DEFAULT NULL COMMENT '创建时间',
+                             `update_time` datetime NULL DEFAULT NULL COMMENT '更新时间',
+                             `params` text NULL COMMENT '路由参数',
+                             PRIMARY KEY (`id`) USING BTREE
+) ENGINE = InnoDB AUTO_INCREMENT = 117 CHARACTER SET = utf8 COLLATE = utf8_general_ci COMMENT = '菜单管理' ROW_FORMAT = DYNAMIC;
 
 -- ----------------------------
 -- Records of sys_menu
@@ -350,91 +226,27 @@
 INSERT INTO `sys_menu` VALUES (111, 110, '0,110', '参数(type=1)', 1, NULL, 'route-param-type1', 'demo/route-param', NULL, 0, 1, 1, 1, 'el-icon-Star', NULL, '2024-05-26 21:59:24', '2024-05-26 21:59:37', '{\"type\": \"1\"}');
 INSERT INTO `sys_menu` VALUES (112, 110, '0,110', '参数(type=2)', 1, NULL, 'route-param-type2', 'demo/route-param', NULL, 0, 1, 1, 2, 'el-icon-StarFilled', NULL, '2024-05-26 21:46:55', '2024-05-26 21:59:45', '{\"type\": \"2\"}');
 INSERT INTO `sys_menu` VALUES (117, 1, '0,1', '系统日志', 1, 'Log', 'log', 'system/log/index', NULL, 0, 1, 1, 6, 'document', NULL, '2024-06-28 07:43:16', '2024-06-28 07:43:16', NULL);
-<<<<<<< HEAD
-INSERT INTO `sys_menu` VALUES (118, 0, '0', '系统工具', 2, NULL, '/generator', 'Layout', NULL, 0, 1, 1, 2, 'menu', NULL, '2024-07-13 08:41:07', '2024-07-13 08:41:07', NULL);
-INSERT INTO `sys_menu` VALUES (119, 118, '0,118', '代码生成(Alpha)', 1, 'Generator', 'generator', 'generator/index', NULL, 0, 1, 1, 1, 'code', NULL, '2024-07-13 08:44:51', '2024-07-13 08:44:51', NULL);
-INSERT INTO `sys_menu` VALUES (120, 1, '0,1', '系统配置', 1, 'Config', 'config', 'system/config/index', NULL, 0, 1, 1, 7, 'setting', NULL, '2024-07-30 16:29:24', '2024-07-30 16:29:32', NULL);
-INSERT INTO `sys_menu` VALUES (121, 120, '0,1,120', '查询系统配置', 4, NULL, '', NULL, 'sys:config:query', 0, 1, 1, 1, '', NULL, '2024-07-30 16:29:54', '2024-07-30 16:29:54', NULL);
-INSERT INTO `sys_menu` VALUES (122, 120, '0,1,120', '新增系统配置', 4, NULL, '', NULL, 'sys:config:add', 0, 1, 1, 2, '', NULL, '2024-07-30 16:30:12', '2024-07-30 16:30:48', NULL);
-INSERT INTO `sys_menu` VALUES (123, 120, '0,1,120', '修改系统配置', 4, NULL, '', NULL, 'sys:config:update', 0, 1, 1, 3, '', NULL, '2024-07-30 16:30:31', '2024-07-30 16:30:31', NULL);
-INSERT INTO `sys_menu` VALUES (124, 120, '0,1,120', '删除系统配置', 4, NULL, '', NULL, 'sys:config:delete', 0, 1, 1, 4, '', NULL, '2024-07-30 16:31:07', '2024-07-30 16:31:07', NULL);
-INSERT INTO `sys_menu` VALUES (125, 120, '0,1,120', '刷新系统配置', 4, NULL, '', NULL, 'sys:config:refresh', 0, 1, 1, 5, '', NULL, '2024-07-30 16:31:25', '2024-07-30 16:31:25', NULL);
-INSERT INTO `sys_menu` VALUES (126, 1, '0,1', '用户公告状态', 1, 'NoticeStatus', 'notice-status', 'system/notice-status/index', NULL, NULL, NULL, 1, 8, '', NULL, '2024-08-24 13:38:48', '2024-08-24 13:38:48', NULL);
-INSERT INTO `sys_menu` VALUES (127, 126, '0,1,127', '查询', 4, NULL, '', NULL, 'system:noticeStatus:query', NULL, NULL, 1, 1, '', NULL, '2024-08-24 13:38:48', '2024-08-24 13:38:48', NULL);
-INSERT INTO `sys_menu` VALUES (128, 126, '0,1,128', '新增', 4, NULL, '', NULL, 'system:noticeStatus:add', NULL, NULL, 1, 2, '', NULL, '2024-08-24 13:38:48', '2024-08-24 13:38:48', NULL);
-INSERT INTO `sys_menu` VALUES (129, 126, '0,1,129', '编辑', 4, NULL, '', NULL, 'system:noticeStatus:edit', NULL, NULL, 1, 3, '', NULL, '2024-08-24 13:38:48', '2024-08-24 13:38:48', NULL);
-INSERT INTO `sys_menu` VALUES (130, 126, '0,1,130', '删除', 4, NULL, '', NULL, 'system:noticeStatus:delete', NULL, NULL, 1, 4, '', NULL, '2024-08-24 13:38:48', '2024-08-24 13:38:48', NULL);
-INSERT INTO `sys_menu` VALUES (131, 1, '0,1', '通知公告', 1, 'Notice', 'notice', 'system/notice/index', NULL, NULL, NULL, 1, 9, '', NULL, '2024-08-24 13:39:03', '2024-08-24 13:39:03', NULL);
-INSERT INTO `sys_menu` VALUES (132, 131, '0,1,132', '查询', 4, NULL, '', NULL, 'system:notice:query', NULL, NULL, 1, 1, '', NULL, '2024-08-24 13:39:03', '2024-08-24 13:39:03', NULL);
-INSERT INTO `sys_menu` VALUES (133, 131, '0,1,133', '新增', 4, NULL, '', NULL, 'system:notice:add', NULL, NULL, 1, 2, '', NULL, '2024-08-24 13:39:03', '2024-08-24 13:39:03', NULL);
-INSERT INTO `sys_menu` VALUES (134, 131, '0,1,134', '编辑', 4, NULL, '', NULL, 'system:notice:edit', NULL, NULL, 1, 3, '', NULL, '2024-08-24 13:39:03', '2024-08-24 13:39:03', NULL);
-INSERT INTO `sys_menu` VALUES (135, 131, '0,1,135', '删除', 4, NULL, '', NULL, 'system:notice:delete', NULL, NULL, 1, 4, '', NULL, '2024-08-24 13:39:03', '2024-08-24 13:39:03', NULL);
-=======
 INSERT INTO `sys_menu` VALUES (118, 0, '0', '系统工具', 2, NULL, '/codegen', 'Layout', NULL, 0, 1, 1, 2, 'menu', NULL, '2024-07-13 08:41:07', '2024-07-13 08:41:07', NULL);
 INSERT INTO `sys_menu` VALUES (119, 118, '0,118', '代码生成', 1, 'Codegen', 'codegen', 'codegen/index', NULL, 0, 1, 1, 1, 'code', NULL, '2024-07-13 08:44:51', '2024-07-13 08:44:51', NULL);
->>>>>>> c7b593d8
+INSERT INTO `sys_menu` VALUES (118, 0, '0', '系统工具', 2, NULL, '/codegen', 'Layout', NULL, 0, 1, 1, 2, 'menu', NULL, '2024-07-13 08:41:07', '2024-07-13 08:41:07', NULL);
+INSERT INTO `sys_menu` VALUES (119, 118, '0,118', '代码生成', 1, 'Codegen', 'codegen', 'codegen/index', NULL, 0, 1, 1, 1, 'code', NULL, '2024-07-13 08:44:51', '2024-07-13 08:44:51', NULL);
 
 -- ----------------------------
 -- Table structure for sys_message
 -- ----------------------------
 DROP TABLE IF EXISTS `sys_message`;
 CREATE TABLE `sys_message`  (
-  `id` bigint(20) NOT NULL AUTO_INCREMENT COMMENT '主键',
-  `create_by` bigint(20) NULL DEFAULT NULL COMMENT '创建人ID',
-  `create_time` datetime NULL DEFAULT NULL COMMENT '创建时间',
-  `update_by` bigint(20) NULL DEFAULT NULL COMMENT '修改人ID',
-  `update_time` datetime NULL DEFAULT NULL COMMENT '更新时间',
-  `is_deleted` tinyint(4) NOT NULL DEFAULT 0 COMMENT '逻辑删除标识(1-已删除 0-未删除)',
-  PRIMARY KEY (`id`) USING BTREE
-) ENGINE = InnoDB AUTO_INCREMENT = 1 CHARACTER SET = utf8 COLLATE = utf8_general_ci COMMENT = '系统消息' ROW_FORMAT = DYNAMIC;
+                                `id` bigint NOT NULL AUTO_INCREMENT COMMENT '主键',
+                                `create_by` bigint NULL DEFAULT NULL COMMENT '创建人ID',
+                                `create_time` datetime NULL DEFAULT NULL COMMENT '创建时间',
+                                `update_by` bigint NULL DEFAULT NULL COMMENT '修改人ID',
+                                `update_time` datetime NULL DEFAULT NULL COMMENT '更新时间',
+                                `is_deleted` tinyint NOT NULL DEFAULT 0 COMMENT '逻辑删除标识(1-已删除 0-未删除)',
+                                PRIMARY KEY (`id`) USING BTREE
+) ENGINE = InnoDB CHARACTER SET = utf8 COLLATE = utf8_general_ci COMMENT = '系统消息' ROW_FORMAT = DYNAMIC;
 
 -- ----------------------------
 -- Records of sys_message
--- ----------------------------
-
--- ----------------------------
--- Table structure for sys_notice
--- ----------------------------
-DROP TABLE IF EXISTS `sys_notice`;
-CREATE TABLE `sys_notice`  (
-  `id` bigint(20) NOT NULL AUTO_INCREMENT,
-  `title` varchar(50) CHARACTER SET utf8mb4 COLLATE utf8mb4_general_ci NULL DEFAULT NULL COMMENT '通知标题',
-  `content` text CHARACTER SET utf8mb4 COLLATE utf8mb4_general_ci NULL COMMENT '通知内容',
-  `notice_type` int(11) NOT NULL COMMENT '通知类型',
-  `release_by` bigint(20) NULL DEFAULT NULL COMMENT '发布人',
-  `priority` tinyint(4) NOT NULL COMMENT '优先级(0-低 1-中 2-高)',
-  `tar_type` tinyint(4) NOT NULL COMMENT '目标类型(0-全体 1-指定)',
-  `send_status` tinyint(4) NOT NULL COMMENT '发布状态(0-未发布 1已发布 2已撤回)',
-  `send_time` datetime NULL DEFAULT NULL COMMENT '发布时间',
-  `recall_time` datetime NULL DEFAULT NULL COMMENT '撤回时间',
-  `create_by` bigint(20) NOT NULL COMMENT '创建人ID',
-  `create_time` datetime NOT NULL COMMENT '创建时间',
-  `update_by` bigint(20) NULL DEFAULT NULL COMMENT '更新人ID',
-  `update_time` datetime NULL DEFAULT NULL COMMENT '更新时间',
-  `is_delete` tinyint(1) NOT NULL DEFAULT 0 COMMENT '逻辑删除标识(0-未删除 1-已删除)',
-  PRIMARY KEY (`id`) USING BTREE
-) ENGINE = InnoDB AUTO_INCREMENT = 3 CHARACTER SET = utf8mb4 COLLATE = utf8mb4_general_ci COMMENT = '通知公告' ROW_FORMAT = DYNAMIC;
-
--- ----------------------------
--- Records of sys_notice
--- ----------------------------
-INSERT INTO `sys_notice` VALUES (1, '11', '1', 1, 2, 1, 1, 2, '2024-08-27 11:20:38', '2024-08-27 11:20:39', 2, '2024-08-27 11:22:03', 2, '2024-08-27 11:27:01', 0);
-
--- ----------------------------
--- Table structure for sys_notice_status
--- ----------------------------
-DROP TABLE IF EXISTS `sys_notice_status`;
-CREATE TABLE `sys_notice_status`  (
-  `id` bigint(20) NOT NULL AUTO_INCREMENT COMMENT 'id',
-  `notice_id` bigint(20) NOT NULL COMMENT '公共通知id',
-  `user_id` int(11) NOT NULL COMMENT '用户id',
-  `read_status` bigint(4) NULL DEFAULT NULL COMMENT '读取状态，0未读，1已读取',
-  `read_tiem` datetime NULL DEFAULT NULL COMMENT '用户阅读时间',
-  PRIMARY KEY (`id`) USING BTREE
-) ENGINE = InnoDB AUTO_INCREMENT = 1 CHARACTER SET = utf8 COLLATE = utf8_general_ci COMMENT = '用户公告状态表' ROW_FORMAT = Dynamic;
-
--- ----------------------------
--- Records of sys_notice_status
 -- ----------------------------
 
 -- ----------------------------
@@ -442,21 +254,21 @@
 -- ----------------------------
 DROP TABLE IF EXISTS `sys_role`;
 CREATE TABLE `sys_role`  (
-  `id` bigint(20) NOT NULL AUTO_INCREMENT,
-  `name` varchar(64) CHARACTER SET utf8 COLLATE utf8_general_ci NOT NULL DEFAULT '' COMMENT '角色名称',
-  `code` varchar(32) CHARACTER SET utf8 COLLATE utf8_general_ci NOT NULL COMMENT '角色编码',
-  `sort` int(11) NULL DEFAULT NULL COMMENT '显示顺序',
-  `status` tinyint(1) NULL DEFAULT 1 COMMENT '角色状态(1-正常 0-停用)',
-  `data_scope` tinyint(4) NULL DEFAULT NULL COMMENT '数据权限(0-所有数据 1-部门及子部门数据 2-本部门数据3-本人数据)',
-  `create_by` bigint(20) NULL DEFAULT NULL COMMENT '创建人 ID',
-  `create_time` datetime NULL DEFAULT NULL COMMENT '更新时间',
-  `update_by` bigint(20) NULL DEFAULT NULL COMMENT '更新人ID',
-  `update_time` datetime NULL DEFAULT NULL COMMENT '创建时间',
-  `is_deleted` tinyint(1) NOT NULL DEFAULT 0 COMMENT '逻辑删除标识(0-未删除 1-已删除)',
-  PRIMARY KEY (`id`) USING BTREE,
-  UNIQUE INDEX `uk_name`(`name`) USING BTREE COMMENT '角色名称唯一索引',
-  UNIQUE INDEX `uk_code`(`code`) USING BTREE COMMENT '角色编码唯一索引'
-) ENGINE = InnoDB AUTO_INCREMENT = 13 CHARACTER SET = utf8 COLLATE = utf8_general_ci COMMENT = '角色表' ROW_FORMAT = DYNAMIC;
+                             `id` bigint NOT NULL AUTO_INCREMENT,
+                             `name` varchar(64) CHARACTER SET utf8 COLLATE utf8_general_ci NOT NULL DEFAULT '' COMMENT '角色名称',
+                             `code` varchar(32) CHARACTER SET utf8 COLLATE utf8_general_ci NOT NULL COMMENT '角色编码',
+                             `sort` int NULL DEFAULT NULL COMMENT '显示顺序',
+                             `status` tinyint(1) NULL DEFAULT 1 COMMENT '角色状态(1-正常 0-停用)',
+                             `data_scope` tinyint NULL DEFAULT NULL COMMENT '数据权限(0-所有数据 1-部门及子部门数据 2-本部门数据3-本人数据)',
+                             `create_by` bigint NULL DEFAULT NULL COMMENT '创建人 ID',
+                             `create_time` datetime NULL DEFAULT NULL COMMENT '更新时间',
+                             `update_by` bigint NULL DEFAULT NULL COMMENT '更新人ID',
+                             `update_time` datetime NULL DEFAULT NULL COMMENT '创建时间',
+                             `is_deleted` tinyint(1) NOT NULL DEFAULT 0 COMMENT '逻辑删除标识(0-未删除 1-已删除)',
+                             PRIMARY KEY (`id`) USING BTREE,
+                             UNIQUE INDEX `uk_name`(`name` ASC) USING BTREE COMMENT '角色名称唯一索引',
+                             UNIQUE INDEX `uk_code`(`code` ASC) USING BTREE COMMENT '角色编码唯一索引'
+) ENGINE = InnoDB AUTO_INCREMENT = 128 CHARACTER SET = utf8 COLLATE = utf8_general_ci COMMENT = '角色表' ROW_FORMAT = DYNAMIC;
 
 -- ----------------------------
 -- Records of sys_role
@@ -479,9 +291,9 @@
 -- ----------------------------
 DROP TABLE IF EXISTS `sys_role_menu`;
 CREATE TABLE `sys_role_menu`  (
-  `role_id` bigint(20) NOT NULL COMMENT '角色ID',
-  `menu_id` bigint(20) NOT NULL COMMENT '菜单ID',
-  UNIQUE INDEX `uk_roleid_menuid`(`role_id`, `menu_id`) USING BTREE COMMENT '角色菜单唯一索引'
+                                  `role_id` bigint NOT NULL COMMENT '角色ID',
+                                  `menu_id` bigint NOT NULL COMMENT '菜单ID',
+                                  UNIQUE INDEX `uk_roleid_menuid`(`role_id` ASC, `menu_id` ASC) USING BTREE COMMENT '角色菜单唯一索引'
 ) ENGINE = InnoDB CHARACTER SET = utf8 COLLATE = utf8_general_ci COMMENT = '角色和菜单关联表' ROW_FORMAT = DYNAMIC;
 
 -- ----------------------------
@@ -539,44 +351,35 @@
 INSERT INTO `sys_role_menu` VALUES (2, 110);
 INSERT INTO `sys_role_menu` VALUES (2, 111);
 INSERT INTO `sys_role_menu` VALUES (2, 112);
+INSERT INTO `sys_role_menu` VALUES (2, 114);
+INSERT INTO `sys_role_menu` VALUES (2, 115);
+INSERT INTO `sys_role_menu` VALUES (2, 116);
 INSERT INTO `sys_role_menu` VALUES (2, 117);
 INSERT INTO `sys_role_menu` VALUES (2, 118);
 INSERT INTO `sys_role_menu` VALUES (2, 119);
-INSERT INTO `sys_role_menu` VALUES (2, 120);
-INSERT INTO `sys_role_menu` VALUES (2, 121);
-INSERT INTO `sys_role_menu` VALUES (2, 122);
-INSERT INTO `sys_role_menu` VALUES (2, 123);
-INSERT INTO `sys_role_menu` VALUES (2, 124);
-INSERT INTO `sys_role_menu` VALUES (2, 125);
-INSERT INTO `sys_role_menu` VALUES (2, 131);
-INSERT INTO `sys_role_menu` VALUES (2, 132);
-INSERT INTO `sys_role_menu` VALUES (2, 133);
-INSERT INTO `sys_role_menu` VALUES (2, 134);
-INSERT INTO `sys_role_menu` VALUES (2, 135);
-
 -- ----------------------------
 -- Table structure for sys_user
 -- ----------------------------
 DROP TABLE IF EXISTS `sys_user`;
 CREATE TABLE `sys_user`  (
-  `id` int(11) NOT NULL AUTO_INCREMENT,
-  `username` varchar(64) CHARACTER SET utf8 COLLATE utf8_general_ci NULL DEFAULT NULL COMMENT '用户名',
-  `nickname` varchar(64) CHARACTER SET utf8 COLLATE utf8_general_ci NULL DEFAULT NULL COMMENT '昵称',
-  `gender` tinyint(1) NULL DEFAULT 1 COMMENT '性别((1-男 2-女 0-保密)',
-  `password` varchar(100) CHARACTER SET utf8 COLLATE utf8_general_ci NULL DEFAULT NULL COMMENT '密码',
-  `dept_id` int(11) NULL DEFAULT NULL COMMENT '部门ID',
-  `avatar` varchar(255) CHARACTER SET utf8 COLLATE utf8_general_ci NULL DEFAULT '' COMMENT '用户头像',
-  `mobile` varchar(20) CHARACTER SET utf8 COLLATE utf8_general_ci NULL DEFAULT NULL COMMENT '联系方式',
-  `status` tinyint(1) NULL DEFAULT 1 COMMENT '状态((1-正常 0-禁用)',
-  `email` varchar(128) CHARACTER SET utf8 COLLATE utf8_general_ci NULL DEFAULT NULL COMMENT '用户邮箱',
-  `create_time` datetime NULL DEFAULT NULL COMMENT '创建时间',
-  `create_by` bigint(20) NULL DEFAULT NULL COMMENT '创建人ID',
-  `update_time` datetime NULL DEFAULT NULL COMMENT '更新时间',
-  `update_by` bigint(20) NULL DEFAULT NULL COMMENT '修改人ID',
-  `is_deleted` tinyint(1) NULL DEFAULT 0 COMMENT '逻辑删除标识(0-未删除 1-已删除)',
-  PRIMARY KEY (`id`) USING BTREE,
-  UNIQUE INDEX `login_name`(`username`) USING BTREE
-) ENGINE = InnoDB AUTO_INCREMENT = 4 CHARACTER SET = utf8 COLLATE = utf8_general_ci COMMENT = '用户信息表' ROW_FORMAT = DYNAMIC;
+                             `id` int NOT NULL AUTO_INCREMENT,
+                             `username` varchar(64) CHARACTER SET utf8 COLLATE utf8_general_ci NULL DEFAULT NULL COMMENT '用户名',
+                             `nickname` varchar(64) CHARACTER SET utf8 COLLATE utf8_general_ci NULL DEFAULT NULL COMMENT '昵称',
+                             `gender` tinyint(1) NULL DEFAULT 1 COMMENT '性别((1-男 2-女 0-保密)',
+                             `password` varchar(100) CHARACTER SET utf8 COLLATE utf8_general_ci NULL DEFAULT NULL COMMENT '密码',
+                             `dept_id` int NULL DEFAULT NULL COMMENT '部门ID',
+                             `avatar` varchar(255) CHARACTER SET utf8 COLLATE utf8_general_ci NULL DEFAULT '' COMMENT '用户头像',
+                             `mobile` varchar(20) CHARACTER SET utf8 COLLATE utf8_general_ci NULL DEFAULT NULL COMMENT '联系方式',
+                             `status` tinyint(1) NULL DEFAULT 1 COMMENT '状态((1-正常 0-禁用)',
+                             `email` varchar(128) CHARACTER SET utf8 COLLATE utf8_general_ci NULL DEFAULT NULL COMMENT '用户邮箱',
+                             `create_time` datetime NULL DEFAULT NULL COMMENT '创建时间',
+                             `create_by` bigint NULL DEFAULT NULL COMMENT '创建人ID',
+                             `update_time` datetime NULL DEFAULT NULL COMMENT '更新时间',
+                             `update_by` bigint NULL DEFAULT NULL COMMENT '修改人ID',
+                             `is_deleted` tinyint(1) NULL DEFAULT 0 COMMENT '逻辑删除标识(0-未删除 1-已删除)',
+                             PRIMARY KEY (`id`) USING BTREE,
+                             UNIQUE INDEX `login_name`(`username` ASC) USING BTREE
+) ENGINE = InnoDB AUTO_INCREMENT = 288 CHARACTER SET = utf8 COLLATE = utf8_general_ci COMMENT = '用户信息表' ROW_FORMAT = DYNAMIC;
 
 -- ----------------------------
 -- Records of sys_user
@@ -590,10 +393,10 @@
 -- ----------------------------
 DROP TABLE IF EXISTS `sys_user_role`;
 CREATE TABLE `sys_user_role`  (
-  `user_id` bigint(20) NOT NULL COMMENT '用户ID',
-  `role_id` bigint(20) NOT NULL COMMENT '角色ID',
-  PRIMARY KEY (`user_id`, `role_id`) USING BTREE,
-  UNIQUE INDEX `uk_userid_roleid`(`user_id`, `role_id`) USING BTREE COMMENT '用户角色唯一索引'
+                                  `user_id` bigint NOT NULL COMMENT '用户ID',
+                                  `role_id` bigint NOT NULL COMMENT '角色ID',
+                                  PRIMARY KEY (`user_id`, `role_id`) USING BTREE,
+                                  UNIQUE INDEX `uk_userid_roleid`(`user_id` ASC, `role_id` ASC) USING BTREE COMMENT '用户角色唯一索引'
 ) ENGINE = InnoDB CHARACTER SET = utf8 COLLATE = utf8_general_ci COMMENT = '用户和角色关联表' ROW_FORMAT = DYNAMIC;
 
 -- ----------------------------
@@ -603,4 +406,77 @@
 INSERT INTO `sys_user_role` VALUES (2, 2);
 INSERT INTO `sys_user_role` VALUES (3, 3);
 
+-- ----------------------------
+-- Table structure for sys_log
+-- ----------------------------
+DROP TABLE IF EXISTS `sys_log`;
+CREATE TABLE `sys_log` (
+                           `id` bigint NOT NULL AUTO_INCREMENT COMMENT '主键',
+                           `module` enum('LOGIN','USER','ROLE','DEPT','MENU','DICT','OTHER') CHARACTER SET utf8 COLLATE utf8_general_ci NOT NULL COMMENT '日志模块',
+                           `content` varchar(255) CHARACTER SET utf8 COLLATE utf8_general_ci NOT NULL COMMENT '日志内容',
+                           `request_uri` varchar(255) COLLATE utf8_general_ci DEFAULT NULL COMMENT '请求路径',
+                           `ip` varchar(45) CHARACTER SET utf8 COLLATE utf8_general_ci DEFAULT NULL COMMENT 'IP地址',
+                           `province` varchar(100) COLLATE utf8_general_ci DEFAULT NULL COMMENT '省份',
+                           `city` varchar(100) COLLATE utf8_general_ci DEFAULT NULL COMMENT '城市',
+                           `execution_time` bigint DEFAULT NULL COMMENT '执行时间(ms)',
+                           `browser` varchar(100) COLLATE utf8_general_ci DEFAULT NULL COMMENT '浏览器',
+                           `browser_version` varchar(100) COLLATE utf8_general_ci DEFAULT NULL COMMENT '浏览器版本',
+                           `os` varchar(100) COLLATE utf8_general_ci DEFAULT NULL COMMENT '终端系统',
+                           `create_by` bigint DEFAULT NULL COMMENT '创建人ID',
+                           `create_time` datetime DEFAULT NULL COMMENT '创建时间',
+                           `is_deleted` tinyint NOT NULL DEFAULT '0' COMMENT '逻辑删除标识(1-已删除 0-未删除)',
+                           PRIMARY KEY (`id`) USING BTREE
+) ENGINE=InnoDB DEFAULT CHARSET=utf8 COLLATE=utf8_general_ci ROW_FORMAT=DYNAMIC COMMENT='系统日志表';
+
+
+
+-- ----------------------------
+-- Table structure for gen_config
+-- ----------------------------
+DROP TABLE IF EXISTS `gen_config`;
+CREATE TABLE `gen_config` (
+                              `id` bigint NOT NULL AUTO_INCREMENT,
+                              `table_name` varchar(100) CHARACTER SET utf8 COLLATE utf8mb4_0900_ai_ci NOT NULL COMMENT '表名',
+                              `module_name` varchar(100) CHARACTER SET utf8 COLLATE utf8mb4_0900_ai_ci DEFAULT NULL COMMENT '模块名',
+                              `package_name` varchar(255) CHARACTER SET utf8 COLLATE utf8mb4_0900_ai_ci NOT NULL COMMENT '包名',
+                              `business_name` varchar(100) CHARACTER SET utf8 COLLATE utf8mb4_0900_ai_ci NOT NULL COMMENT '业务名',
+                              `entity_name` varchar(100) CHARACTER SET utf8 COLLATE utf8mb4_0900_ai_ci NOT NULL COMMENT '实体类名',
+                              `author` varchar(50) CHARACTER SET utf8 COLLATE utf8mb4_0900_ai_ci NOT NULL COMMENT '作者',
+                              `parent_menu_id` bigint DEFAULT NULL COMMENT '上级菜单ID，对应sys_menu的id ',
+                              `create_time` datetime DEFAULT NULL COMMENT '创建时间',
+                              `update_time` datetime DEFAULT NULL ON UPDATE CURRENT_TIMESTAMP COMMENT '更新时间',
+                              `is_deleted` bit(1) NOT NULL DEFAULT b'0' COMMENT '是否删除',
+                              PRIMARY KEY (`id`),
+                              UNIQUE KEY `uk_tablename` (`table_name`)
+) ENGINE=InnoDB  DEFAULT CHARSET=utf8 COLLATE=utf8_general_ci COMMENT='代码生成基础配置表';
+
+-- ----------------------------
+-- Table structure for gen_field_config
+-- ----------------------------
+DROP TABLE IF EXISTS `gen_field_config`;
+CREATE TABLE `gen_field_config` (
+                                    `id` bigint NOT NULL AUTO_INCREMENT,
+                                    `config_id` bigint NOT NULL COMMENT '关联的配置ID',
+                                    `column_name` varchar(100) CHARACTER SET utf8 COLLATE utf8mb4_0900_ai_ci DEFAULT NULL,
+                                    `column_type` varchar(50) CHARACTER SET utf8 COLLATE utf8mb4_0900_ai_ci DEFAULT NULL,
+                                    `column_length` int DEFAULT NULL,
+                                    `field_name` varchar(100) CHARACTER SET utf8 COLLATE utf8mb4_0900_ai_ci NOT NULL COMMENT '字段名称',
+                                    `field_type` varchar(100) CHARACTER SET utf8 COLLATE utf8mb4_0900_ai_ci DEFAULT NULL COMMENT '字段类型',
+                                    `field_sort` int DEFAULT NULL COMMENT '字段排序',
+                                    `field_comment` varchar(255) CHARACTER SET utf8 COLLATE utf8mb4_0900_ai_ci DEFAULT NULL COMMENT '字段描述',
+                                    `max_length` int NULL DEFAULT NULL,
+                                    `is_required` tinyint(1) DEFAULT NULL COMMENT '是否必填',
+                                    `is_show_in_list` tinyint(1) DEFAULT '0' COMMENT '是否在列表显示',
+                                    `is_show_in_form` tinyint(1) DEFAULT '0' COMMENT '是否在表单显示',
+                                    `is_show_in_query` tinyint(1) DEFAULT '0' COMMENT '是否在查询条件显示',
+                                    `query_type` tinyint DEFAULT NULL COMMENT '查询方式',
+                                    `form_type` tinyint DEFAULT NULL COMMENT '表单类型',
+                                    `dict_type` varchar(50) CHARACTER SET utf8mb4 COLLATE utf8mb4_0900_ai_ci NULL DEFAULT NULL COMMENT '字典类型',
+                                    `create_time` datetime DEFAULT CURRENT_TIMESTAMP COMMENT '创建时间',
+                                    `update_time` datetime DEFAULT CURRENT_TIMESTAMP ON UPDATE CURRENT_TIMESTAMP COMMENT '更新时间',
+                                    PRIMARY KEY (`id`),
+                                    KEY `config_id` (`config_id`)
+) ENGINE=InnoDB DEFAULT CHARSET=utf8 COLLATE=utf8_general_ci COMMENT='代码生成字段配置表';
+
+
 SET FOREIGN_KEY_CHECKS = 1;