/*
* youlai_boot 权限系统数据库(MySQL8.x)
* @author youlai
* @date 2024/06/24
*/

-- ----------------------------
-- 1. 创建数据库
-- ----------------------------
CREATE DATABASE IF NOT EXISTS youlai_boot DEFAULT CHARACTER SET utf8mb4 DEFAULT COLLATE utf8mb4_general_ci;


-- ----------------------------
-- 2. 创建表 && 数据初始化
-- ----------------------------
use youlai_boot;

SET NAMES utf8mb4;
SET FOREIGN_KEY_CHECKS = 0;



-- ----------------------------
-- Table structure for sys_config
-- ----------------------------
DROP TABLE IF EXISTS `sys_config`;
CREATE TABLE `sys_config` (
      `id` bigint NOT NULL AUTO_INCREMENT,
      `config_name` varchar(50) NOT NULL COMMENT '配置名称',
      `config_key` varchar(50) NOT NULL COMMENT '配置key',
      `config_value` varchar(100) NOT NULL COMMENT '配置值',
      `remark` varchar(200) DEFAULT NULL COMMENT '描述、备注',
      `create_time` datetime NOT NULL COMMENT '创建时间',
      `create_by` bigint NOT NULL COMMENT '创建人ID',
      `update_time` datetime DEFAULT NULL COMMENT '更新时间',
      `update_by` bigint DEFAULT NULL COMMENT '更新人ID',
      `is_deleted` tinyint(1) NOT NULL DEFAULT 0 COMMENT '逻辑删除标识(0-未删除 1-已删除)',
      PRIMARY KEY (`id`)
) ENGINE=InnoDB COMMENT='系统配置';

INSERT INTO `sys_config` VALUES(1,'单个IP请求的最大每秒查询数（QPS）阈值','IP_QPS_THRESHOLD_LIMIT','10','单个IP请求的最大每秒查询数（QPS）阈值','2024-08-10 14:31:34','2','2024-08-10 14:53:51','2',0);

-- ----------------------------
-- Table structure for sys_dept
-- ----------------------------
DROP TABLE IF EXISTS `sys_dept`;
CREATE TABLE `sys_dept`  (
                             `id` bigint NOT NULL AUTO_INCREMENT COMMENT '主键',
                             `name` varchar(100) CHARACTER SET utf8mb4 COLLATE utf8mb4_general_ci NOT NULL DEFAULT '' COMMENT '部门名称',
                             `code` varchar(100) CHARACTER SET utf8mb4 COLLATE utf8mb4_general_ci NOT NULL COMMENT '部门编号',
                             `parent_id` bigint NOT NULL DEFAULT 0 COMMENT '父节点id',
                             `tree_path` varchar(255) CHARACTER SET utf8mb4 COLLATE utf8mb4_general_ci NOT NULL DEFAULT '' COMMENT '父节点id路径',
                             `sort` smallint NULL DEFAULT 0 COMMENT '显示顺序',
                             `status` tinyint NOT NULL DEFAULT 1 COMMENT '状态(1-正常 0-禁用)',
                             `create_by` bigint NULL DEFAULT NULL COMMENT '创建人ID',
                             `create_time` datetime NULL DEFAULT NULL COMMENT '创建时间',
                             `update_by` bigint NULL DEFAULT NULL COMMENT '修改人ID',
                             `update_time` datetime NULL DEFAULT NULL COMMENT '更新时间',
                             `is_deleted` tinyint NOT NULL DEFAULT 0 COMMENT '逻辑删除标识(1-已删除 0-未删除)',
                             PRIMARY KEY (`id`) USING BTREE,
                             UNIQUE INDEX `uk_code`(`code` ASC) USING BTREE COMMENT '部门编号唯一索引'
) ENGINE = InnoDB AUTO_INCREMENT = 4 CHARACTER SET = utf8mb4 COLLATE = utf8mb4_general_ci COMMENT = '部门表' ROW_FORMAT = DYNAMIC;

-- ----------------------------
-- Records of sys_dept
-- ----------------------------
INSERT INTO `sys_dept` VALUES (1, '有来技术', 'YOULAI', 0, '0', 1, 1, 1, NULL, 1, '2024-06-24 23:48:59', 0);
INSERT INTO `sys_dept` VALUES (2, '研发部门', 'RD001', 1, '0,1', 1, 1, 2, NULL, 2, '2022-04-19 12:46:37', 0);
INSERT INTO `sys_dept` VALUES (3, '测试部门', 'QA001', 1, '0,1', 1, 1, 2, NULL, 2, '2022-04-19 12:46:37', 0);

-- ----------------------------
-- Table structure for sys_dict
-- ----------------------------
DROP TABLE IF EXISTS `sys_dict`;
CREATE TABLE `sys_dict`  (
                             `id` bigint NOT NULL AUTO_INCREMENT COMMENT '主键 ',
                             `name` varchar(50) CHARACTER SET utf8mb4 COLLATE utf8mb4_general_ci NULL DEFAULT '' COMMENT '类型名称',
                             `code` varchar(50) CHARACTER SET utf8mb4 COLLATE utf8mb4_general_ci NULL DEFAULT '' COMMENT '类型编码',
                             `status` tinyint(1) NULL DEFAULT 0 COMMENT '状态(0:正常;1:禁用)',
                             `remark` varchar(255) CHARACTER SET utf8mb4 COLLATE utf8mb4_general_ci NULL DEFAULT NULL COMMENT '备注',
                             `create_time` datetime NULL DEFAULT NULL COMMENT '创建时间',
                             `update_time` datetime NULL DEFAULT NULL COMMENT '更新时间',
                             `is_deleted` tinyint NULL DEFAULT 0 COMMENT '是否删除(1-删除，0-未删除)',
                             PRIMARY KEY (`id`) USING BTREE,
                             UNIQUE INDEX `uk_code`(`code` ASC) USING BTREE
) ENGINE = InnoDB AUTO_INCREMENT = 89 CHARACTER SET = utf8mb4 COLLATE = utf8mb4_general_ci COMMENT = '字典类型表' ROW_FORMAT = DYNAMIC;

-- ----------------------------
-- Records of sys_dict
-- ----------------------------
INSERT INTO `sys_dict` VALUES (1, '性别', 'gender', 1, NULL, '2019-12-06 19:03:32', '2024-06-22 21:14:47', 0);

-- ----------------------------
-- Table structure for sys_dict_item
-- ----------------------------
DROP TABLE IF EXISTS `sys_dict_item`;
CREATE TABLE `sys_dict_item`  (
                                  `id` bigint NOT NULL AUTO_INCREMENT COMMENT '主键',
                                  `dict_id` bigint NULL DEFAULT NULL COMMENT '字典ID',
                                  `name` varchar(50) CHARACTER SET utf8mb4 COLLATE utf8mb4_general_ci NULL DEFAULT '' COMMENT '字典项名称',
                                  `value` varchar(50) CHARACTER SET utf8mb4 COLLATE utf8mb4_general_ci NULL DEFAULT '' COMMENT '字典项值',
                                  `status` tinyint NULL DEFAULT 0 COMMENT '状态（1-正常，0-禁用）',
                                  `sort` int NULL DEFAULT 0 COMMENT '排序',
                                  `remark` varchar(255) CHARACTER SET utf8mb4 COLLATE utf8mb4_general_ci NULL DEFAULT '' COMMENT '备注',
                                  `create_time` datetime NULL DEFAULT NULL COMMENT '创建时间',
                                  `update_time` datetime NULL DEFAULT NULL COMMENT '更新时间',
                                  PRIMARY KEY (`id`) USING BTREE
) ENGINE = InnoDB AUTO_INCREMENT = 70 CHARACTER SET = utf8mb4 COLLATE = utf8mb4_general_ci COMMENT = '字典数据表' ROW_FORMAT = DYNAMIC;

-- ----------------------------
-- Records of sys_dict_item
-- ----------------------------
INSERT INTO `sys_dict_item` VALUES (1, 1, '男', '1', 1, 1, NULL, '2019-05-05 13:07:52', '2022-06-12 23:20:39');
INSERT INTO `sys_dict_item` VALUES (2, 1, '女', '2', 1, 2, NULL, '2019-04-19 11:33:00', '2019-07-02 14:23:05');
INSERT INTO `sys_dict_item` VALUES (3, 1, '保密', '0', 1, 3, NULL, '2020-10-17 08:09:31', '2020-10-17 08:09:31');

-- ----------------------------
-- Table structure for sys_log
-- ----------------------------
DROP TABLE IF EXISTS `sys_log`;
CREATE TABLE `sys_log`  (
                            `id` bigint NOT NULL AUTO_INCREMENT COMMENT '主键',
                            `type` tinyint NULL DEFAULT NULL COMMENT '日志类型(1-操作日志 2-登录日志)',
                            `title` varchar(100) CHARACTER SET utf8mb4 COLLATE utf8mb4_general_ci NULL DEFAULT NULL COMMENT '日志标题',
                            `ip` varchar(50) CHARACTER SET utf8mb4 COLLATE utf8mb4_general_ci NULL DEFAULT NULL COMMENT 'IP地址',
                            `content` text CHARACTER SET utf8mb4 COLLATE utf8mb4_general_ci NULL COMMENT '日志内容',
                            `create_by` bigint NULL DEFAULT NULL COMMENT '创建人ID',
                            `create_time` datetime NULL DEFAULT NULL COMMENT '创建时间',
                            `update_by` bigint NULL DEFAULT NULL COMMENT '修改人ID',
                            `update_time` datetime NULL DEFAULT NULL COMMENT '更新时间',
                            `is_deleted` tinyint NOT NULL DEFAULT 0 COMMENT '逻辑删除标识(1-已删除 0-未删除)',
                            PRIMARY KEY (`id`) USING BTREE
) ENGINE = InnoDB CHARACTER SET = utf8mb4 COLLATE = utf8mb4_general_ci COMMENT = '系统日志' ROW_FORMAT = DYNAMIC;

-- ----------------------------
-- Records of sys_log
-- ----------------------------

-- ----------------------------
-- Table structure for sys_menu
-- ----------------------------
DROP TABLE IF EXISTS `sys_menu`;
CREATE TABLE `sys_menu`  (
                             `id` bigint NOT NULL AUTO_INCREMENT COMMENT 'ID',
                             `parent_id` bigint NOT NULL COMMENT '父菜单ID',
                             `tree_path` varchar(255) CHARACTER SET utf8mb4 COLLATE utf8mb4_general_ci NULL DEFAULT NULL COMMENT '父节点ID路径',
                             `name` varchar(64) CHARACTER SET utf8mb4 COLLATE utf8mb4_general_ci NOT NULL DEFAULT '' COMMENT '菜单名称',
                             `type` tinyint NOT NULL COMMENT '菜单类型（1-菜单 2-目录 3-外链 4-按钮）',
                             `route_name` varchar(255) CHARACTER SET utf8mb4 COLLATE utf8mb4_general_ci NULL DEFAULT NULL COMMENT '路由名称（Vue Router 中用于命名路由）',
                             `route_path` varchar(128) CHARACTER SET utf8mb4 COLLATE utf8mb4_general_ci NULL DEFAULT '' COMMENT '路由路径（Vue Router 中定义的 URL 路径）',
                             `component` varchar(128) CHARACTER SET utf8mb4 COLLATE utf8mb4_general_ci NULL DEFAULT NULL COMMENT '组件路径（组件页面完整路径，相对于 src/views/，缺省后缀 .vue）',
                             `perm` varchar(128) CHARACTER SET utf8mb4 COLLATE utf8mb4_general_ci NULL DEFAULT NULL COMMENT '【按钮】权限标识',
                             `always_show` tinyint NULL DEFAULT NULL COMMENT '【目录】只有一个子路由是否始终显示（1-是 0-否）',
                             `keep_alive` tinyint NULL DEFAULT NULL COMMENT '【菜单】是否开启页面缓存（1-是 0-否）',
                             `visible` tinyint(1) NOT NULL DEFAULT 1 COMMENT '显示状态（1-显示 0-隐藏）',
                             `sort` int NULL DEFAULT 0 COMMENT '排序',
                             `icon` varchar(64) CHARACTER SET utf8mb4 COLLATE utf8mb4_general_ci NULL DEFAULT '' COMMENT '菜单图标',
                             `redirect` varchar(128) CHARACTER SET utf8mb4 COLLATE utf8mb4_general_ci NULL DEFAULT NULL COMMENT '跳转路径',
                             `create_time` datetime NULL DEFAULT NULL COMMENT '创建时间',
                             `update_time` datetime NULL DEFAULT NULL COMMENT '更新时间',
                             `params` json NULL COMMENT '路由参数',
                             PRIMARY KEY (`id`) USING BTREE
) ENGINE = InnoDB AUTO_INCREMENT = 117 CHARACTER SET = utf8mb4 COLLATE = utf8mb4_general_ci COMMENT = '菜单管理' ROW_FORMAT = DYNAMIC;

-- ----------------------------
-- Records of sys_menu
-- ----------------------------
INSERT INTO `sys_menu` VALUES (1, 0, '0', '系统管理', 2, '', '/system', 'Layout', NULL, NULL, NULL, 1, 1, 'system', '/system/user', '2021-08-28 09:12:21', '2024-06-24 23:49:04', NULL);
INSERT INTO `sys_menu` VALUES (2, 1, '0,1', '用户管理', 1, 'User', 'user', 'system/user/index', NULL, NULL, 1, 1, 1, 'el-icon-User', NULL, '2021-08-28 09:12:21', '2021-08-28 09:12:21', NULL);
INSERT INTO `sys_menu` VALUES (3, 1, '0,1', '角色管理', 1, 'Role', 'role', 'system/role/index', NULL, NULL, 1, 1, 2, 'role', NULL, '2021-08-28 09:12:21', '2021-08-28 09:12:21', NULL);
INSERT INTO `sys_menu` VALUES (4, 1, '0,1', '菜单管理', 1, 'Menu', 'menu', 'system/menu/index', NULL, NULL, 1, 1, 3, 'menu', NULL, '2021-08-28 09:12:21', '2021-08-28 09:12:21', NULL);
INSERT INTO `sys_menu` VALUES (5, 1, '0,1', '部门管理', 1, 'Dept', 'dept', 'system/dept/index', NULL, NULL, 1, 1, 4, 'tree', NULL, '2021-08-28 09:12:21', '2021-08-28 09:12:21', NULL);
INSERT INTO `sys_menu` VALUES (6, 1, '0,1', '字典管理', 1, 'Dict', 'dict', 'system/dict/index', NULL, NULL, 1, 1, 5, 'dict', NULL, '2021-08-28 09:12:21', '2021-08-28 09:12:21', NULL);
INSERT INTO `sys_menu` VALUES (20, 0, '0', '多级菜单', 2, NULL, '/multi-level', 'Layout', NULL, 1, NULL, 1, 9, 'cascader', '', '2022-02-16 23:11:00', '2022-02-16 23:11:00', NULL);
INSERT INTO `sys_menu` VALUES (21, 20, '0,20', '菜单一级', 1, NULL, 'multi-level1', 'demo/multi-level/level1', NULL, 1, NULL, 1, 1, '', '', '2022-02-16 23:13:38', '2022-02-16 23:13:38', NULL);
INSERT INTO `sys_menu` VALUES (22, 21, '0,20,21', '菜单二级', 1, NULL, 'multi-level2', 'demo/multi-level/children/level2', NULL, 0, NULL, 1, 1, '', NULL, '2022-02-16 23:14:23', '2022-02-16 23:14:23', NULL);
INSERT INTO `sys_menu` VALUES (23, 22, '0,20,21,22', '菜单三级-1', 1, NULL, 'multi-level3-1', 'demo/multi-level/children/children/level3-1', NULL, 0, 1, 1, 1, '', '', '2022-02-16 23:14:51', '2022-02-16 23:14:51', NULL);
INSERT INTO `sys_menu` VALUES (24, 22, '0,20,21,22', '菜单三级-2', 1, NULL, 'multi-level3-2', 'demo/multi-level/children/children/level3-2', NULL, 0, 1, 1, 2, '', '', '2022-02-16 23:15:08', '2022-02-16 23:15:08', NULL);
INSERT INTO `sys_menu` VALUES (26, 0, '0', '平台文档', 2, NULL, '/doc', 'Layout', NULL, NULL, NULL, 1, 8, 'document', 'https://juejin.cn/post/7228990409909108793', '2022-02-17 22:51:20', '2022-02-17 22:51:20', NULL);
INSERT INTO `sys_menu` VALUES (30, 26, '0,26', '平台文档(外链)', 3, NULL, 'https://juejin.cn/post/7228990409909108793', '', NULL, NULL, NULL, 1, 2, 'link', '', '2022-02-18 00:01:40', '2022-02-18 00:01:40', NULL);
INSERT INTO `sys_menu` VALUES (31, 2, '0,1,2', '用户新增', 4, NULL, '', NULL, 'sys:user:add', NULL, NULL, 1, 1, '', '', '2022-10-23 11:04:08', '2022-10-23 11:04:11', NULL);
INSERT INTO `sys_menu` VALUES (32, 2, '0,1,2', '用户编辑', 4, NULL, '', NULL, 'sys:user:edit', NULL, NULL, 1, 2, '', '', '2022-10-23 11:04:08', '2022-10-23 11:04:11', NULL);
INSERT INTO `sys_menu` VALUES (33, 2, '0,1,2', '用户删除', 4, NULL, '', NULL, 'sys:user:delete', NULL, NULL, 1, 3, '', '', '2022-10-23 11:04:08', '2022-10-23 11:04:11', NULL);
INSERT INTO `sys_menu` VALUES (36, 0, '0', '组件封装', 2, NULL, '/component', 'Layout', NULL, NULL, NULL, 1, 10, 'menu', '', '2022-10-31 09:18:44', '2022-10-31 09:18:47', NULL);
INSERT INTO `sys_menu` VALUES (37, 36, '0,36', '富文本编辑器', 1, NULL, 'wang-editor', 'demo/wang-editor', NULL, NULL, 1, 1, 2, '', '', NULL, NULL, NULL);
INSERT INTO `sys_menu` VALUES (38, 36, '0,36', '图片上传', 1, NULL, 'upload', 'demo/upload', NULL, NULL, 1, 1, 3, '', '', '2022-11-20 23:16:30', '2022-11-20 23:16:32', NULL);
INSERT INTO `sys_menu` VALUES (39, 36, '0,36', '图标选择器', 1, NULL, 'icon-selector', 'demo/icon-selector', NULL, NULL, 1, 1, 4, '', '', '2022-11-20 23:16:30', '2022-11-20 23:16:32', NULL);
INSERT INTO `sys_menu` VALUES (40, 0, '0', '接口文档', 2, NULL, '/api', 'Layout', NULL, 1, NULL, 1, 7, 'api', '', '2022-02-17 22:51:20', '2022-02-17 22:51:20', NULL);
INSERT INTO `sys_menu` VALUES (41, 40, '0,40', 'Apifox', 1, NULL, 'apifox', 'demo/api/apifox', NULL, NULL, 1, 1, 1, 'api', '', '2022-02-17 22:51:20', '2022-02-17 22:51:20', NULL);
INSERT INTO `sys_menu` VALUES (70, 3, '0,1,3', '角色新增', 4, NULL, '', NULL, 'sys:role:add', NULL, NULL, 1, 1, '', NULL, '2023-05-20 23:39:09', '2023-05-20 23:39:09', NULL);
INSERT INTO `sys_menu` VALUES (71, 3, '0,1,3', '角色编辑', 4, NULL, '', NULL, 'sys:role:edit', NULL, NULL, 1, 2, '', NULL, '2023-05-20 23:40:31', '2023-05-20 23:40:31', NULL);
INSERT INTO `sys_menu` VALUES (72, 3, '0,1,3', '角色删除', 4, NULL, '', NULL, 'sys:role:delete', NULL, NULL, 1, 3, '', NULL, '2023-05-20 23:41:08', '2023-05-20 23:41:08', NULL);
INSERT INTO `sys_menu` VALUES (73, 4, '0,1,4', '菜单新增', 4, NULL, '', NULL, 'sys:menu:add', NULL, NULL, 1, 1, '', NULL, '2023-05-20 23:41:35', '2023-05-20 23:41:35', NULL);
INSERT INTO `sys_menu` VALUES (74, 4, '0,1,4', '菜单编辑', 4, NULL, '', NULL, 'sys:menu:edit', NULL, NULL, 1, 3, '', NULL, '2023-05-20 23:41:58', '2023-05-20 23:41:58', NULL);
INSERT INTO `sys_menu` VALUES (75, 4, '0,1,4', '菜单删除', 4, NULL, '', NULL, 'sys:menu:delete', NULL, NULL, 1, 3, '', NULL, '2023-05-20 23:44:18', '2023-05-20 23:44:18', NULL);
INSERT INTO `sys_menu` VALUES (76, 5, '0,1,5', '部门新增', 4, NULL, '', NULL, 'sys:dept:add', NULL, NULL, 1, 1, '', NULL, '2023-05-20 23:45:00', '2023-05-20 23:45:00', NULL);
INSERT INTO `sys_menu` VALUES (77, 5, '0,1,5', '部门编辑', 4, NULL, '', NULL, 'sys:dept:edit', NULL, NULL, 1, 2, '', NULL, '2023-05-20 23:46:16', '2023-05-20 23:46:16', NULL);
INSERT INTO `sys_menu` VALUES (78, 5, '0,1,5', '部门删除', 4, NULL, '', NULL, 'sys:dept:delete', NULL, NULL, 1, 3, '', NULL, '2023-05-20 23:46:36', '2023-05-20 23:46:36', NULL);
INSERT INTO `sys_menu` VALUES (79, 6, '0,1,6', '字典类型新增', 4, NULL, '', NULL, 'sys:dict_type:add', NULL, NULL, 1, 1, '', NULL, '2023-05-21 00:16:06', '2023-05-21 00:16:06', NULL);
INSERT INTO `sys_menu` VALUES (81, 6, '0,1,6', '字典类型编辑', 4, NULL, '', NULL, 'sys:dict_type:edit', NULL, NULL, 1, 2, '', NULL, '2023-05-21 00:27:37', '2023-05-21 00:27:37', NULL);
INSERT INTO `sys_menu` VALUES (84, 6, '0,1,6', '字典类型删除', 4, NULL, '', NULL, 'sys:dict_type:delete', NULL, NULL, 1, 3, '', NULL, '2023-05-21 00:29:39', '2023-05-21 00:29:39', NULL);
INSERT INTO `sys_menu` VALUES (85, 6, '0,1,6', '字典数据新增', 4, NULL, '', NULL, 'sys:dict:add', NULL, NULL, 1, 4, '', NULL, '2023-05-21 00:46:56', '2023-05-21 00:47:06', NULL);
INSERT INTO `sys_menu` VALUES (86, 6, '0,1,6', '字典数据编辑', 4, NULL, '', NULL, 'sys:dict:edit', NULL, NULL, 1, 5, '', NULL, '2023-05-21 00:47:36', '2023-05-21 00:47:36', NULL);
INSERT INTO `sys_menu` VALUES (87, 6, '0,1,6', '字典数据删除', 4, NULL, '', NULL, 'sys:dict:delete', NULL, NULL, 1, 6, '', NULL, '2023-05-21 00:48:10', '2023-05-21 00:48:20', NULL);
INSERT INTO `sys_menu` VALUES (88, 2, '0,1,2', '重置密码', 4, NULL, '', NULL, 'sys:user:password:reset', NULL, NULL, 1, 4, '', NULL, '2023-05-21 00:49:18', '2024-04-28 00:38:22', NULL);
INSERT INTO `sys_menu` VALUES (89, 0, '0', '功能演示', 2, NULL, '/function', 'Layout', NULL, NULL, NULL, 1, 12, 'menu', '', '2022-10-31 09:18:44', '2024-05-26 21:05:25', NULL);
INSERT INTO `sys_menu` VALUES (90, 89, '0,89', 'Websocket', 1, NULL, '/function/websocket', 'demo/websocket', NULL, NULL, 1, 1, 3, '', '', '2022-11-20 23:16:30', '2022-11-20 23:16:32', NULL);
INSERT INTO `sys_menu` VALUES (91, 89, '0,89', '敬请期待...', 2, NULL, 'other/:id', 'demo/other', NULL, NULL, NULL, 1, 4, '', '', '2022-11-20 23:16:30', '2022-11-20 23:16:32', NULL);
INSERT INTO `sys_menu` VALUES (95, 36, '0,36', '字典组件', 1, NULL, 'dict-demo', 'demo/dict', NULL, NULL, 1, 1, 4, '', '', '2022-11-20 23:16:30', '2022-11-20 23:16:32', NULL);
INSERT INTO `sys_menu` VALUES (97, 89, '0,89', 'Icons', 1, NULL, 'icon-demo', 'demo/icons', NULL, NULL, 1, 1, 2, 'el-icon-Notification', '', '2022-11-20 23:16:30', '2022-11-20 23:16:32', NULL);
INSERT INTO `sys_menu` VALUES (102, 26, '0,26', '平台文档(内嵌)', 3, NULL, 'internal-doc', 'demo/internal-doc', NULL, NULL, NULL, 1, 1, 'document', '', '2022-02-18 00:01:40', '2022-02-18 00:01:40', NULL);
INSERT INTO `sys_menu` VALUES (105, 2, '0,1,2', '用户查询', 4, NULL, '', NULL, 'sys:user:query', 0, 0, 1, 0, '', NULL, '2024-04-28 00:37:34', '2024-04-28 00:37:34', NULL);
INSERT INTO `sys_menu` VALUES (106, 2, '0,1,2', '用户导入', 4, NULL, '', NULL, 'sys:user:import', NULL, NULL, 1, 5, '', NULL, '2024-04-28 00:39:15', '2024-04-28 00:39:15', NULL);
INSERT INTO `sys_menu` VALUES (107, 2, '0,1,2', '用户导出', 4, NULL, '', NULL, 'sys:user:export', NULL, NULL, 1, 6, '', NULL, '2024-04-28 00:39:43', '2024-04-28 00:39:43', NULL);
INSERT INTO `sys_menu` VALUES (108, 36, '0,36', '增删改查', 1, NULL, 'curd', 'demo/curd/index', NULL, NULL, 1, 1, 0, '', '', NULL, NULL, NULL);
INSERT INTO `sys_menu` VALUES (109, 36, '0,36', '列表选择器', 1, NULL, 'table-select', 'demo/table-select/index', NULL, NULL, 1, 1, 1, '', '', NULL, NULL, NULL);
INSERT INTO `sys_menu` VALUES (110, 0, '0', '路由参数', 2, NULL, '/route-param', 'Layout', NULL, 1, 1, 1, 11, 'el-icon-ElementPlus', NULL, '2024-05-26 21:05:09', '2024-05-26 21:05:34', NULL);
INSERT INTO `sys_menu` VALUES (111, 110, '0,110', '参数(type=1)', 1, NULL, 'route-param-type1', 'demo/route-param', NULL, 0, 1, 1, 1, 'el-icon-Star', NULL, '2024-05-26 21:59:24', '2024-05-26 21:59:37', '{\"type\": \"1\"}');
INSERT INTO `sys_menu` VALUES (112, 110, '0,110', '参数(type=2)', 1, NULL, 'route-param-type2', 'demo/route-param', NULL, 0, 1, 1, 2, 'el-icon-StarFilled', NULL, '2024-05-26 21:46:55', '2024-05-26 21:59:45', '{\"type\": \"2\"}');
INSERT INTO `sys_menu` VALUES (117, 1, '0,1', '系统日志', 1, 'Log', 'log', 'system/log/index', NULL, 0, 1, 1, 6, 'document', NULL, '2024-06-28 07:43:16', '2024-06-28 07:43:16', NULL);
INSERT INTO `sys_menu` VALUES (118, 0, '0', '系统工具', 2, NULL, '/tool', 'Layout', NULL, 0, 1, 1, 2, 'menu', NULL, '2024-07-13 08:41:07', '2024-07-13 08:41:07', NULL);
INSERT INTO `sys_menu` VALUES (119, 118, '0,118', '代码生成(Alpha)', 1, 'Generator', 'generator', 'generator/index', NULL, 0, 1, 1, 1, 'code', NULL, '2024-07-13 08:44:51', '2024-07-13 08:44:51', NULL);
INSERT INTO `sys_menu` VALUES (120,1,'0,1','系统配置',1,'Config','config','system/config/index',NULL,0,1,1,7,'setting',NULL,'2024-07-30 16:29:24','2024-07-30 16:29:32',NULL);
INSERT INTO `sys_menu` VALUES (121,120,'0,1,120','查询系统配置',4,NULL,'',NULL,'sys:config:query',0,1,1,1,'',NULL,'2024-07-30 16:29:54','2024-07-30 16:29:54',NULL);
INSERT INTO `sys_menu` VALUES (122,120,'0,1,120','新增系统配置',4,NULL,'',NULL,'sys:config:add',0,1,1,2,'',NULL,'2024-07-30 16:30:12','2024-07-30 16:30:48',NULL);
INSERT INTO `sys_menu` VALUES (123,120,'0,1,120','修改系统配置',4,NULL,'',NULL,'sys:config:update',0,1,1,3,'',NULL,'2024-07-30 16:30:31','2024-07-30 16:30:31',NULL);
INSERT INTO `sys_menu` VALUES (124,120,'0,1,120','删除系统配置',4,NULL,'',NULL,'sys:config:delete',0,1,1,4,'',NULL,'2024-07-30 16:31:07','2024-07-30 16:31:07',NULL);
INSERT INTO `sys_menu` VALUES (125,120,'0,1,120','刷新系统配置',4,NULL,'',NULL,'sys:config:refresh',0,1,1,5,'',NULL,'2024-07-30 16:31:25','2024-07-30 16:31:25',NULL);

-- ----------------------------
-- Table structure for sys_message
-- ----------------------------
DROP TABLE IF EXISTS `sys_message`;
CREATE TABLE `sys_message`  (
                                `id` bigint NOT NULL AUTO_INCREMENT COMMENT '主键',
                                `create_by` bigint NULL DEFAULT NULL COMMENT '创建人ID',
                                `create_time` datetime NULL DEFAULT NULL COMMENT '创建时间',
                                `update_by` bigint NULL DEFAULT NULL COMMENT '修改人ID',
                                `update_time` datetime NULL DEFAULT NULL COMMENT '更新时间',
                                `is_deleted` tinyint NOT NULL DEFAULT 0 COMMENT '逻辑删除标识(1-已删除 0-未删除)',
                                PRIMARY KEY (`id`) USING BTREE
) ENGINE = InnoDB CHARACTER SET = utf8mb4 COLLATE = utf8mb4_general_ci COMMENT = '系统消息' ROW_FORMAT = DYNAMIC;

-- ----------------------------
-- Records of sys_message
-- ----------------------------

-- ----------------------------
-- Table structure for sys_role
-- ----------------------------
DROP TABLE IF EXISTS `sys_role`;
CREATE TABLE `sys_role`  (
                             `id` bigint NOT NULL AUTO_INCREMENT,
                             `name` varchar(64) CHARACTER SET utf8mb4 COLLATE utf8mb4_general_ci NOT NULL DEFAULT '' COMMENT '角色名称',
                             `code` varchar(32) CHARACTER SET utf8mb4 COLLATE utf8mb4_general_ci NOT NULL COMMENT '角色编码',
                             `sort` int NULL DEFAULT NULL COMMENT '显示顺序',
                             `status` tinyint(1) NULL DEFAULT 1 COMMENT '角色状态(1-正常 0-停用)',
                             `data_scope` tinyint NULL DEFAULT NULL COMMENT '数据权限(0-所有数据 1-部门及子部门数据 2-本部门数据3-本人数据)',
                             `create_by` bigint NULL DEFAULT NULL COMMENT '创建人 ID',
                             `create_time` datetime NULL DEFAULT NULL COMMENT '更新时间',
                             `update_by` bigint NULL DEFAULT NULL COMMENT '更新人ID',
                             `update_time` datetime NULL DEFAULT NULL COMMENT '创建时间',
                             `is_deleted` tinyint(1) NOT NULL DEFAULT 0 COMMENT '逻辑删除标识(0-未删除 1-已删除)',
                             PRIMARY KEY (`id`) USING BTREE,
                             UNIQUE INDEX `uk_name`(`name` ASC) USING BTREE COMMENT '角色名称唯一索引',
                             UNIQUE INDEX `uk_code`(`code` ASC) USING BTREE COMMENT '角色编码唯一索引'
) ENGINE = InnoDB AUTO_INCREMENT = 128 CHARACTER SET = utf8mb4 COLLATE = utf8mb4_general_ci COMMENT = '角色表' ROW_FORMAT = DYNAMIC;

-- ----------------------------
-- Records of sys_role
-- ----------------------------
INSERT INTO `sys_role` VALUES (1, '超级管理员', 'ROOT', 1, 1, 0, NULL, '2021-05-21 14:56:51', NULL, '2018-12-23 16:00:00', 0);
INSERT INTO `sys_role` VALUES (2, '系统管理员', 'ADMIN', 2, 1, 1, NULL, '2021-03-25 12:39:54', NULL, NULL, 0);
INSERT INTO `sys_role` VALUES (3, '访问游客', 'GUEST', 3, 1, 2, NULL, '2021-05-26 15:49:05', NULL, '2019-05-05 16:00:00', 0);
INSERT INTO `sys_role` VALUES (4, '系统管理员1', 'ADMIN1', 4, 1, 1, NULL, '2021-03-25 12:39:54', NULL, NULL, 0);
INSERT INTO `sys_role` VALUES (5, '系统管理员2', 'ADMIN2', 5, 1, 1, NULL, '2021-03-25 12:39:54', NULL, NULL, 0);
INSERT INTO `sys_role` VALUES (6, '系统管理员3', 'ADMIN3', 6, 1, 1, NULL, '2021-03-25 12:39:54', NULL, NULL, 0);
INSERT INTO `sys_role` VALUES (7, '系统管理员4', 'ADMIN4', 7, 1, 1, NULL, '2021-03-25 12:39:54', NULL, NULL, 0);
INSERT INTO `sys_role` VALUES (8, '系统管理员5', 'ADMIN5', 8, 1, 1, NULL, '2021-03-25 12:39:54', NULL, NULL, 0);
INSERT INTO `sys_role` VALUES (9, '系统管理员6', 'ADMIN6', 9, 1, 1, NULL, '2021-03-25 12:39:54', NULL, NULL, 0);
INSERT INTO `sys_role` VALUES (10, '系统管理员7', 'ADMIN7', 10, 1, 1, NULL, '2021-03-25 12:39:54', NULL, NULL, 0);
INSERT INTO `sys_role` VALUES (11, '系统管理员8', 'ADMIN8', 11, 1, 1, NULL, '2021-03-25 12:39:54', NULL, NULL, 0);
INSERT INTO `sys_role` VALUES (12, '系统管理员9', 'ADMIN9', 12, 1, 1, NULL, '2021-03-25 12:39:54', NULL, NULL, 0);

-- ----------------------------
-- Table structure for sys_role_menu
-- ----------------------------
DROP TABLE IF EXISTS `sys_role_menu`;
CREATE TABLE `sys_role_menu`  (
                                  `role_id` bigint NOT NULL COMMENT '角色ID',
                                  `menu_id` bigint NOT NULL COMMENT '菜单ID',
                                  UNIQUE INDEX `uk_roleid_menuid`(`role_id` ASC, `menu_id` ASC) USING BTREE COMMENT '角色菜单唯一索引'
) ENGINE = InnoDB CHARACTER SET = utf8mb4 COLLATE = utf8mb4_general_ci COMMENT = '角色和菜单关联表' ROW_FORMAT = DYNAMIC;

-- ----------------------------
-- Records of sys_role_menu
-- ----------------------------
INSERT INTO `sys_role_menu` VALUES (2, 1);
INSERT INTO `sys_role_menu` VALUES (2, 2);
INSERT INTO `sys_role_menu` VALUES (2, 3);
INSERT INTO `sys_role_menu` VALUES (2, 4);
INSERT INTO `sys_role_menu` VALUES (2, 5);
INSERT INTO `sys_role_menu` VALUES (2, 6);
INSERT INTO `sys_role_menu` VALUES (2, 20);
INSERT INTO `sys_role_menu` VALUES (2, 21);
INSERT INTO `sys_role_menu` VALUES (2, 22);
INSERT INTO `sys_role_menu` VALUES (2, 23);
INSERT INTO `sys_role_menu` VALUES (2, 24);
INSERT INTO `sys_role_menu` VALUES (2, 26);
INSERT INTO `sys_role_menu` VALUES (2, 30);
INSERT INTO `sys_role_menu` VALUES (2, 31);
INSERT INTO `sys_role_menu` VALUES (2, 32);
INSERT INTO `sys_role_menu` VALUES (2, 33);
INSERT INTO `sys_role_menu` VALUES (2, 36);
INSERT INTO `sys_role_menu` VALUES (2, 37);
INSERT INTO `sys_role_menu` VALUES (2, 38);
INSERT INTO `sys_role_menu` VALUES (2, 39);
INSERT INTO `sys_role_menu` VALUES (2, 40);
INSERT INTO `sys_role_menu` VALUES (2, 41);
INSERT INTO `sys_role_menu` VALUES (2, 70);
INSERT INTO `sys_role_menu` VALUES (2, 71);
INSERT INTO `sys_role_menu` VALUES (2, 72);
INSERT INTO `sys_role_menu` VALUES (2, 73);
INSERT INTO `sys_role_menu` VALUES (2, 74);
INSERT INTO `sys_role_menu` VALUES (2, 75);
INSERT INTO `sys_role_menu` VALUES (2, 76);
INSERT INTO `sys_role_menu` VALUES (2, 77);
INSERT INTO `sys_role_menu` VALUES (2, 78);
INSERT INTO `sys_role_menu` VALUES (2, 79);
INSERT INTO `sys_role_menu` VALUES (2, 81);
INSERT INTO `sys_role_menu` VALUES (2, 84);
INSERT INTO `sys_role_menu` VALUES (2, 85);
INSERT INTO `sys_role_menu` VALUES (2, 86);
INSERT INTO `sys_role_menu` VALUES (2, 87);
INSERT INTO `sys_role_menu` VALUES (2, 88);
INSERT INTO `sys_role_menu` VALUES (2, 89);
INSERT INTO `sys_role_menu` VALUES (2, 90);
INSERT INTO `sys_role_menu` VALUES (2, 91);
INSERT INTO `sys_role_menu` VALUES (2, 95);
INSERT INTO `sys_role_menu` VALUES (2, 97);
INSERT INTO `sys_role_menu` VALUES (2, 102);
INSERT INTO `sys_role_menu` VALUES (2, 105);
INSERT INTO `sys_role_menu` VALUES (2, 106);
INSERT INTO `sys_role_menu` VALUES (2, 107);
INSERT INTO `sys_role_menu` VALUES (2, 108);
INSERT INTO `sys_role_menu` VALUES (2, 109);
INSERT INTO `sys_role_menu` VALUES (2, 110);
INSERT INTO `sys_role_menu` VALUES (2, 111);
INSERT INTO `sys_role_menu` VALUES (2, 112);
INSERT INTO `sys_role_menu` VALUES (2, 114);
INSERT INTO `sys_role_menu` VALUES (2, 115);
INSERT INTO `sys_role_menu` VALUES (2, 116);
INSERT INTO `sys_role_menu` VALUES (2, 117);
INSERT INTO `sys_role_menu` VALUES (2, 118);
INSERT INTO `sys_role_menu` VALUES (2, 119);
INSERT INTO `sys_role_menu` VALUES (2, 120);
INSERT INTO `sys_role_menu` VALUES (2, 121);
INSERT INTO `sys_role_menu` VALUES (2, 122);
INSERT INTO `sys_role_menu` VALUES (2, 123);
INSERT INTO `sys_role_menu` VALUES (2, 124);
INSERT INTO `sys_role_menu` VALUES (2, 125);
-- ----------------------------
-- Table structure for sys_user
-- ----------------------------
DROP TABLE IF EXISTS `sys_user`;
CREATE TABLE `sys_user`  (
                             `id` int NOT NULL AUTO_INCREMENT,
                             `username` varchar(64) CHARACTER SET utf8mb4 COLLATE utf8mb4_general_ci NULL DEFAULT NULL COMMENT '用户名',
                             `nickname` varchar(64) CHARACTER SET utf8mb4 COLLATE utf8mb4_general_ci NULL DEFAULT NULL COMMENT '昵称',
                             `gender` tinyint(1) NULL DEFAULT 1 COMMENT '性别((1-男 2-女 0-保密)',
                             `password` varchar(100) CHARACTER SET utf8mb4 COLLATE utf8mb4_general_ci NULL DEFAULT NULL COMMENT '密码',
                             `dept_id` int NULL DEFAULT NULL COMMENT '部门ID',
                             `avatar` varchar(255) CHARACTER SET utf8mb4 COLLATE utf8mb4_general_ci NULL DEFAULT '' COMMENT '用户头像',
                             `mobile` varchar(20) CHARACTER SET utf8mb4 COLLATE utf8mb4_general_ci NULL DEFAULT NULL COMMENT '联系方式',
                             `status` tinyint(1) NULL DEFAULT 1 COMMENT '状态((1-正常 0-禁用)',
                             `email` varchar(128) CHARACTER SET utf8mb4 COLLATE utf8mb4_general_ci NULL DEFAULT NULL COMMENT '用户邮箱',
                             `create_time` datetime NULL DEFAULT NULL COMMENT '创建时间',
                             `create_by` bigint NULL DEFAULT NULL COMMENT '创建人ID',
                             `update_time` datetime NULL DEFAULT NULL COMMENT '更新时间',
                             `update_by` bigint NULL DEFAULT NULL COMMENT '修改人ID',
                             `is_deleted` tinyint(1) NULL DEFAULT 0 COMMENT '逻辑删除标识(0-未删除 1-已删除)',
                             PRIMARY KEY (`id`) USING BTREE,
                             UNIQUE INDEX `login_name`(`username` ASC) USING BTREE
) ENGINE = InnoDB AUTO_INCREMENT = 288 CHARACTER SET = utf8mb4 COLLATE = utf8mb4_general_ci COMMENT = '用户信息表' ROW_FORMAT = DYNAMIC;

-- ----------------------------
-- Records of sys_user
-- ----------------------------
INSERT INTO `sys_user` VALUES (1, 'root', '有来技术', 0, '$2a$10$xVWsNOhHrCxh5UbpCE7/HuJ.PAOKcYAqRxD2CO2nVnJS.IAXkr5aq', NULL, 'https://oss.youlai.tech/youlai-boot/2023/05/16/811270ef31f548af9cffc026dfc3777b.gif', '17621590365', 1, 'youlaitech@163.com', NULL, NULL, NULL, NULL, 0);
INSERT INTO `sys_user` VALUES (2, 'admin', '系统管理员', 1, '$2a$10$xVWsNOhHrCxh5UbpCE7/HuJ.PAOKcYAqRxD2CO2nVnJS.IAXkr5aq', 1, 'https://oss.youlai.tech/youlai-boot/2023/05/16/811270ef31f548af9cffc026dfc3777b.gif', '17621210366', 1, '', '2019-10-10 13:41:22', NULL, '2022-07-31 12:39:30', NULL, 0);
INSERT INTO `sys_user` VALUES (3, 'test', '测试小用户', 1, '$2a$10$xVWsNOhHrCxh5UbpCE7/HuJ.PAOKcYAqRxD2CO2nVnJS.IAXkr5aq', 3, 'https://oss.youlai.tech/youlai-boot/2023/05/16/811270ef31f548af9cffc026dfc3777b.gif', '17621210366', 1, 'youlaitech@163.com', '2021-06-05 01:31:29', NULL, '2021-06-05 01:31:29', NULL, 0);

-- ----------------------------
-- Table structure for sys_user_role
-- ----------------------------
DROP TABLE IF EXISTS `sys_user_role`;
CREATE TABLE `sys_user_role`  (
                                  `user_id` bigint NOT NULL COMMENT '用户ID',
                                  `role_id` bigint NOT NULL COMMENT '角色ID',
                                  PRIMARY KEY (`user_id`, `role_id`) USING BTREE,
                                  UNIQUE INDEX `uk_userid_roleid`(`user_id` ASC, `role_id` ASC) USING BTREE COMMENT '用户角色唯一索引'
) ENGINE = InnoDB CHARACTER SET = utf8mb4 COLLATE = utf8mb4_general_ci COMMENT = '用户和角色关联表' ROW_FORMAT = DYNAMIC;

-- ----------------------------
-- Records of sys_user_role
-- ----------------------------
INSERT INTO `sys_user_role` VALUES (1, 1);
INSERT INTO `sys_user_role` VALUES (2, 2);
INSERT INTO `sys_user_role` VALUES (3, 3);


-- ----------------------------
-- Table structure for sys_user_role
-- ----------------------------
DROP TABLE IF EXISTS `sys_log`;
CREATE TABLE `sys_log` (
                           `id` bigint NOT NULL AUTO_INCREMENT COMMENT '主键',
                           `module` enum('LOGIN','USER','ROLE','DEPT','MENU','DICT','OTHER') CHARACTER SET utf8mb4 COLLATE utf8mb4_general_ci NOT NULL COMMENT '日志模块',
                           `content` varchar(255) CHARACTER SET utf8mb4 COLLATE utf8mb4_general_ci NOT NULL COMMENT '日志内容',
                           `request_uri` varchar(255) COLLATE utf8mb4_general_ci DEFAULT NULL COMMENT '请求路径',
                           `ip` varchar(45) CHARACTER SET utf8mb4 COLLATE utf8mb4_general_ci DEFAULT NULL COMMENT 'IP地址',
                           `province` varchar(100) COLLATE utf8mb4_general_ci DEFAULT NULL COMMENT '省份',
                           `city` varchar(100) COLLATE utf8mb4_general_ci DEFAULT NULL COMMENT '城市',
                           `execution_time` bigint DEFAULT NULL COMMENT '执行时间(ms)',
                           `browser` varchar(100) COLLATE utf8mb4_general_ci DEFAULT NULL COMMENT '浏览器',
                           `browser_version` varchar(100) COLLATE utf8mb4_general_ci DEFAULT NULL COMMENT '浏览器版本',
                           `os` varchar(100) COLLATE utf8mb4_general_ci DEFAULT NULL COMMENT '终端系统',
                           `create_by` bigint DEFAULT NULL COMMENT '创建人ID',
                           `create_time` datetime DEFAULT NULL COMMENT '创建时间',
                           `is_deleted` tinyint NOT NULL DEFAULT '0' COMMENT '逻辑删除标识(1-已删除 0-未删除)',
                           PRIMARY KEY (`id`) USING BTREE
) ENGINE=InnoDB DEFAULT CHARSET=utf8mb4 COLLATE=utf8mb4_general_ci ROW_FORMAT=DYNAMIC COMMENT='系统日志表';


-- ----------------------------
-- Table structure for gen_config
-- ----------------------------
DROP TABLE IF EXISTS `gen_config`;
CREATE TABLE `gen_config` (
                              `id` bigint NOT NULL AUTO_INCREMENT,
                              `table_name` varchar(100) CHARACTER SET utf8mb4 COLLATE utf8mb4_general_ci NOT NULL COMMENT '表名',
                              `module_name` varchar(100) CHARACTER SET utf8mb4 COLLATE utf8mb4_general_ci DEFAULT NULL COMMENT '模块名',
                              `package_name` varchar(255) CHARACTER SET utf8mb4 COLLATE utf8mb4_general_ci NOT NULL COMMENT '包名',
                              `business_name` varchar(100) CHARACTER SET utf8mb4 COLLATE utf8mb4_general_ci NOT NULL COMMENT '业务名',
                              `entity_name` varchar(100) CHARACTER SET utf8mb4 COLLATE utf8mb4_general_ci NOT NULL COMMENT '实体类名',
                              `author` varchar(50) CHARACTER SET utf8mb4 COLLATE utf8mb4_general_ci NOT NULL COMMENT '作者',
                              `parent_menu_id` bigint DEFAULT NULL COMMENT '上级菜单ID，对应sys_menu的id ',
                              `create_time` datetime DEFAULT NULL COMMENT '创建时间',
                              `update_time` datetime DEFAULT NULL ON UPDATE CURRENT_TIMESTAMP COMMENT '更新时间',
                              PRIMARY KEY (`id`),
                              UNIQUE KEY `uk_tablename` (`table_name`) USING BTREE
) ENGINE=InnoDB  DEFAULT CHARSET=utf8mb4 COLLATE=utf8mb4_general_ci COMMENT='代码生成基础配置表';

-- ----------------------------
-- Table structure for gen_field_config
-- ----------------------------
DROP TABLE IF EXISTS `gen_field_config`;
CREATE TABLE `gen_field_config` (
                                    `id` bigint NOT NULL AUTO_INCREMENT,
                                    `config_id` bigint NOT NULL COMMENT '关联的配置ID',
                                    `column_name` varchar(100) CHARACTER SET utf8mb4 COLLATE utf8mb4_general_ci DEFAULT NULL,
                                    `column_type` varchar(50) CHARACTER SET utf8mb4 COLLATE utf8mb4_general_ci DEFAULT NULL,
                                    `max_length` int DEFAULT NULL COMMENT '最大长度',
                                    `field_name` varchar(100) CHARACTER SET utf8mb4 COLLATE utf8mb4_general_ci NOT NULL COMMENT '字段名称',
                                    `field_type` varchar(100) CHARACTER SET utf8mb4 COLLATE utf8mb4_general_ci DEFAULT NULL COMMENT '字段类型',
                                    `field_sort` int DEFAULT NULL COMMENT '字段排序',
<<<<<<< HEAD
                                    `field_comment` varchar(255) CHARACTER SET utf8mb4 COLLATE utf8mb4_general_ci DEFAULT NULL COMMENT '字段描述',
=======
                                    `field_comment` varchar(255) CHARACTER SET utf8mb4 COLLATE utf8mb4_0900_ai_ci DEFAULT NULL COMMENT '字段描述',
                                    `max_length` int NULL DEFAULT NULL,
>>>>>>> 9765877d
                                    `is_required` tinyint(1) DEFAULT NULL COMMENT '是否必填',
                                    `is_show_in_list` tinyint(1) DEFAULT '0' COMMENT '是否在列表显示',
                                    `is_show_in_form` tinyint(1) DEFAULT '0' COMMENT '是否在表单显示',
                                    `is_show_in_query` tinyint(1) DEFAULT '0' COMMENT '是否在查询条件显示',
                                    `query_type` tinyint DEFAULT NULL COMMENT '查询方式',
                                    `form_type` tinyint DEFAULT NULL COMMENT '表单类型',
<<<<<<< HEAD
                                    `dict_type` varchar(100) DEFAULT NULL COMMENT '字典类型(sys_dict表的code)',
                                    `create_time` datetime  COMMENT '创建时间',
                                    `update_time` datetime  COMMENT '更新时间',
                                    PRIMARY KEY (`id`)
=======
                                    `dict_type` varchar(50) CHARACTER SET utf8mb4 COLLATE utf8mb4_0900_ai_ci NULL DEFAULT NULL COMMENT '字典类型',
                                    `create_time` datetime DEFAULT CURRENT_TIMESTAMP COMMENT '创建时间',
                                    `update_time` datetime DEFAULT CURRENT_TIMESTAMP ON UPDATE CURRENT_TIMESTAMP COMMENT '更新时间',
                                    PRIMARY KEY (`id`),
                                    KEY `config_id` (`config_id`)
>>>>>>> 9765877d
) ENGINE=InnoDB DEFAULT CHARSET=utf8mb4 COLLATE=utf8mb4_general_ci COMMENT='代码生成字段配置表';


SET FOREIGN_KEY_CHECKS = 1;<|MERGE_RESOLUTION|>--- conflicted
+++ resolved
@@ -26,19 +26,17 @@
 DROP TABLE IF EXISTS `sys_config`;
 CREATE TABLE `sys_config` (
       `id` bigint NOT NULL AUTO_INCREMENT,
-      `config_name` varchar(50) NOT NULL COMMENT '配置名称',
-      `config_key` varchar(50) NOT NULL COMMENT '配置key',
-      `config_value` varchar(100) NOT NULL COMMENT '配置值',
+      `sys_name` varchar(50) NOT NULL COMMENT '配置名称',
+      `sys_key` varchar(50) NOT NULL COMMENT '配置key',
+      `sys_value` varchar(100) NOT NULL COMMENT '配置值',
       `remark` varchar(200) DEFAULT NULL COMMENT '描述、备注',
       `create_time` datetime NOT NULL COMMENT '创建时间',
       `create_by` bigint NOT NULL COMMENT '创建人ID',
       `update_time` datetime DEFAULT NULL COMMENT '更新时间',
       `update_by` bigint DEFAULT NULL COMMENT '更新人ID',
-      `is_deleted` tinyint(1) NOT NULL DEFAULT 0 COMMENT '逻辑删除标识(0-未删除 1-已删除)',
+      `is_deleted` tinyint(1) NOT NULL COMMENT '逻辑删除标识(0-未删除 1-已删除)',
       PRIMARY KEY (`id`)
 ) ENGINE=InnoDB COMMENT='系统配置';
-
-INSERT INTO `sys_config` VALUES(1,'单个IP请求的最大每秒查询数（QPS）阈值','IP_QPS_THRESHOLD_LIMIT','10','单个IP请求的最大每秒查询数（QPS）阈值','2024-08-10 14:31:34','2','2024-08-10 14:53:51','2',0);
 
 -- ----------------------------
 -- Table structure for sys_dept
@@ -220,12 +218,6 @@
 INSERT INTO `sys_menu` VALUES (117, 1, '0,1', '系统日志', 1, 'Log', 'log', 'system/log/index', NULL, 0, 1, 1, 6, 'document', NULL, '2024-06-28 07:43:16', '2024-06-28 07:43:16', NULL);
 INSERT INTO `sys_menu` VALUES (118, 0, '0', '系统工具', 2, NULL, '/tool', 'Layout', NULL, 0, 1, 1, 2, 'menu', NULL, '2024-07-13 08:41:07', '2024-07-13 08:41:07', NULL);
 INSERT INTO `sys_menu` VALUES (119, 118, '0,118', '代码生成(Alpha)', 1, 'Generator', 'generator', 'generator/index', NULL, 0, 1, 1, 1, 'code', NULL, '2024-07-13 08:44:51', '2024-07-13 08:44:51', NULL);
-INSERT INTO `sys_menu` VALUES (120,1,'0,1','系统配置',1,'Config','config','system/config/index',NULL,0,1,1,7,'setting',NULL,'2024-07-30 16:29:24','2024-07-30 16:29:32',NULL);
-INSERT INTO `sys_menu` VALUES (121,120,'0,1,120','查询系统配置',4,NULL,'',NULL,'sys:config:query',0,1,1,1,'',NULL,'2024-07-30 16:29:54','2024-07-30 16:29:54',NULL);
-INSERT INTO `sys_menu` VALUES (122,120,'0,1,120','新增系统配置',4,NULL,'',NULL,'sys:config:add',0,1,1,2,'',NULL,'2024-07-30 16:30:12','2024-07-30 16:30:48',NULL);
-INSERT INTO `sys_menu` VALUES (123,120,'0,1,120','修改系统配置',4,NULL,'',NULL,'sys:config:update',0,1,1,3,'',NULL,'2024-07-30 16:30:31','2024-07-30 16:30:31',NULL);
-INSERT INTO `sys_menu` VALUES (124,120,'0,1,120','删除系统配置',4,NULL,'',NULL,'sys:config:delete',0,1,1,4,'',NULL,'2024-07-30 16:31:07','2024-07-30 16:31:07',NULL);
-INSERT INTO `sys_menu` VALUES (125,120,'0,1,120','刷新系统配置',4,NULL,'',NULL,'sys:config:refresh',0,1,1,5,'',NULL,'2024-07-30 16:31:25','2024-07-30 16:31:25',NULL);
 
 -- ----------------------------
 -- Table structure for sys_message
@@ -353,12 +345,6 @@
 INSERT INTO `sys_role_menu` VALUES (2, 117);
 INSERT INTO `sys_role_menu` VALUES (2, 118);
 INSERT INTO `sys_role_menu` VALUES (2, 119);
-INSERT INTO `sys_role_menu` VALUES (2, 120);
-INSERT INTO `sys_role_menu` VALUES (2, 121);
-INSERT INTO `sys_role_menu` VALUES (2, 122);
-INSERT INTO `sys_role_menu` VALUES (2, 123);
-INSERT INTO `sys_role_menu` VALUES (2, 124);
-INSERT INTO `sys_role_menu` VALUES (2, 125);
 -- ----------------------------
 -- Table structure for sys_user
 -- ----------------------------
@@ -438,17 +424,18 @@
 DROP TABLE IF EXISTS `gen_config`;
 CREATE TABLE `gen_config` (
                               `id` bigint NOT NULL AUTO_INCREMENT,
-                              `table_name` varchar(100) CHARACTER SET utf8mb4 COLLATE utf8mb4_general_ci NOT NULL COMMENT '表名',
-                              `module_name` varchar(100) CHARACTER SET utf8mb4 COLLATE utf8mb4_general_ci DEFAULT NULL COMMENT '模块名',
-                              `package_name` varchar(255) CHARACTER SET utf8mb4 COLLATE utf8mb4_general_ci NOT NULL COMMENT '包名',
-                              `business_name` varchar(100) CHARACTER SET utf8mb4 COLLATE utf8mb4_general_ci NOT NULL COMMENT '业务名',
-                              `entity_name` varchar(100) CHARACTER SET utf8mb4 COLLATE utf8mb4_general_ci NOT NULL COMMENT '实体类名',
-                              `author` varchar(50) CHARACTER SET utf8mb4 COLLATE utf8mb4_general_ci NOT NULL COMMENT '作者',
+                              `table_name` varchar(100) CHARACTER SET utf8mb4 COLLATE utf8mb4_0900_ai_ci NOT NULL COMMENT '表名',
+                              `module_name` varchar(100) CHARACTER SET utf8mb4 COLLATE utf8mb4_0900_ai_ci DEFAULT NULL COMMENT '模块名',
+                              `package_name` varchar(255) CHARACTER SET utf8mb4 COLLATE utf8mb4_0900_ai_ci NOT NULL COMMENT '包名',
+                              `business_name` varchar(100) CHARACTER SET utf8mb4 COLLATE utf8mb4_0900_ai_ci NOT NULL COMMENT '业务名',
+                              `entity_name` varchar(100) CHARACTER SET utf8mb4 COLLATE utf8mb4_0900_ai_ci NOT NULL COMMENT '实体类名',
+                              `author` varchar(50) CHARACTER SET utf8mb4 COLLATE utf8mb4_0900_ai_ci NOT NULL COMMENT '作者',
                               `parent_menu_id` bigint DEFAULT NULL COMMENT '上级菜单ID，对应sys_menu的id ',
                               `create_time` datetime DEFAULT NULL COMMENT '创建时间',
                               `update_time` datetime DEFAULT NULL ON UPDATE CURRENT_TIMESTAMP COMMENT '更新时间',
+                              `is_deleted` bit(1) NOT NULL DEFAULT b'0' COMMENT '是否删除',
                               PRIMARY KEY (`id`),
-                              UNIQUE KEY `uk_tablename` (`table_name`) USING BTREE
+                              UNIQUE KEY `uk_tablename` (`table_name`)
 ) ENGINE=InnoDB  DEFAULT CHARSET=utf8mb4 COLLATE=utf8mb4_general_ci COMMENT='代码生成基础配置表';
 
 -- ----------------------------
@@ -458,36 +445,25 @@
 CREATE TABLE `gen_field_config` (
                                     `id` bigint NOT NULL AUTO_INCREMENT,
                                     `config_id` bigint NOT NULL COMMENT '关联的配置ID',
-                                    `column_name` varchar(100) CHARACTER SET utf8mb4 COLLATE utf8mb4_general_ci DEFAULT NULL,
-                                    `column_type` varchar(50) CHARACTER SET utf8mb4 COLLATE utf8mb4_general_ci DEFAULT NULL,
-                                    `max_length` int DEFAULT NULL COMMENT '最大长度',
-                                    `field_name` varchar(100) CHARACTER SET utf8mb4 COLLATE utf8mb4_general_ci NOT NULL COMMENT '字段名称',
-                                    `field_type` varchar(100) CHARACTER SET utf8mb4 COLLATE utf8mb4_general_ci DEFAULT NULL COMMENT '字段类型',
+                                    `column_name` varchar(100) CHARACTER SET utf8mb4 COLLATE utf8mb4_0900_ai_ci DEFAULT NULL,
+                                    `column_type` varchar(50) CHARACTER SET utf8mb4 COLLATE utf8mb4_0900_ai_ci DEFAULT NULL,
+                                    `column_length` int DEFAULT NULL,
+                                    `field_name` varchar(100) CHARACTER SET utf8mb4 COLLATE utf8mb4_0900_ai_ci NOT NULL COMMENT '字段名称',
+                                    `field_type` varchar(100) CHARACTER SET utf8mb4 COLLATE utf8mb4_0900_ai_ci DEFAULT NULL COMMENT '字段类型',
                                     `field_sort` int DEFAULT NULL COMMENT '字段排序',
-<<<<<<< HEAD
-                                    `field_comment` varchar(255) CHARACTER SET utf8mb4 COLLATE utf8mb4_general_ci DEFAULT NULL COMMENT '字段描述',
-=======
                                     `field_comment` varchar(255) CHARACTER SET utf8mb4 COLLATE utf8mb4_0900_ai_ci DEFAULT NULL COMMENT '字段描述',
                                     `max_length` int NULL DEFAULT NULL,
->>>>>>> 9765877d
                                     `is_required` tinyint(1) DEFAULT NULL COMMENT '是否必填',
                                     `is_show_in_list` tinyint(1) DEFAULT '0' COMMENT '是否在列表显示',
                                     `is_show_in_form` tinyint(1) DEFAULT '0' COMMENT '是否在表单显示',
                                     `is_show_in_query` tinyint(1) DEFAULT '0' COMMENT '是否在查询条件显示',
                                     `query_type` tinyint DEFAULT NULL COMMENT '查询方式',
                                     `form_type` tinyint DEFAULT NULL COMMENT '表单类型',
-<<<<<<< HEAD
-                                    `dict_type` varchar(100) DEFAULT NULL COMMENT '字典类型(sys_dict表的code)',
-                                    `create_time` datetime  COMMENT '创建时间',
-                                    `update_time` datetime  COMMENT '更新时间',
-                                    PRIMARY KEY (`id`)
-=======
                                     `dict_type` varchar(50) CHARACTER SET utf8mb4 COLLATE utf8mb4_0900_ai_ci NULL DEFAULT NULL COMMENT '字典类型',
                                     `create_time` datetime DEFAULT CURRENT_TIMESTAMP COMMENT '创建时间',
                                     `update_time` datetime DEFAULT CURRENT_TIMESTAMP ON UPDATE CURRENT_TIMESTAMP COMMENT '更新时间',
                                     PRIMARY KEY (`id`),
                                     KEY `config_id` (`config_id`)
->>>>>>> 9765877d
 ) ENGINE=InnoDB DEFAULT CHARSET=utf8mb4 COLLATE=utf8mb4_general_ci COMMENT='代码生成字段配置表';
 
 
