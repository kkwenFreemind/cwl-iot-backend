<?xml version="1.0" encoding="UTF-8"?>
<!DOCTYPE mapper PUBLIC "-//mybatis.org//DTD Mapper 3.0//EN" "http://mybatis.org/dtd/mybatis-3-mapper.dtd">
<mapper namespace="${package}.mapper.${entityName}Mapper">

<<<<<<< HEAD
    <!-- 获取${tableComment}分页列表 -->
    <select id="listPaged${entityName}s" resultType="${package}.model.entity.${entityName}">
=======
    <!-- 获取${businessName}分页列表 -->
    <select id="get${entityName}Page" resultType="${package}.model.vo.${entityName}VO">
>>>>>>> dd0c374a
        SELECT
            *
        FROM
            ${tableName}
        <where>
            is_deleted = 0
            <if test='queryParams.keywords!=null and queryParams.keywords.trim() neq ""'>
                AND (
                    name LIKE CONCAT('%',#{queryParams.keywords},'%')
                )
            </if>
            <if test="queryParams.startTime != null">
                AND create_time &gt;= #{queryParams.startTime}
            </if>
            <if test="queryParams.endTime != null">
                AND create_time &lt;= #{queryParams.endTime}
            </if>
        </where>
        ORDER BY
            create_time DESC
    </select>

</mapper><|MERGE_RESOLUTION|>--- conflicted
+++ resolved
@@ -2,13 +2,8 @@
 <!DOCTYPE mapper PUBLIC "-//mybatis.org//DTD Mapper 3.0//EN" "http://mybatis.org/dtd/mybatis-3-mapper.dtd">
 <mapper namespace="${package}.mapper.${entityName}Mapper">
 
-<<<<<<< HEAD
-    <!-- 获取${tableComment}分页列表 -->
-    <select id="listPaged${entityName}s" resultType="${package}.model.entity.${entityName}">
-=======
     <!-- 获取${businessName}分页列表 -->
     <select id="get${entityName}Page" resultType="${package}.model.vo.${entityName}VO">
->>>>>>> dd0c374a
         SELECT
             *
         FROM
