package ${package}.model.form;

import java.io.Serial;
import java.io.Serializable;
import io.swagger.v3.oas.annotations.media.Schema;
import lombok.Getter;
import lombok.Setter;
#if(${hasLocalDateTime})
import java.time.LocalDateTime;
#end
#if(${hasBigDecimal})
import java.math.BigDecimal;
#end


/**
<<<<<<< HEAD
 * $!{tableComment} 表单对象
=======
 * $!{businessName}表单对象
>>>>>>> dd0c374a
 *
 * @author ${author}
 * @since ${date}
 */
@Getter
@Setter
@Schema(description = "$!{businessName}表单对象")
public class ${entityName}Form implements Serializable {

    @Serial
    private static final long serialVersionUID = 1L;

## ----------  BEGIN 字段循环遍历  ----------
<<<<<<< HEAD
#foreach($field in ${fields})
    #if("$!field.comment" != "")
        @Schema(description = "${field.comment}")
=======
#if($fieldConfigs)
    #foreach($fieldConfig in ${fieldConfigs})
        #if($fieldConfig.isShowInForm)
            #if($fieldConfig.isRequired)
                #if($fieldConfig.fieldType == 'String')
    @NotBlank(message = "$fieldConfig.fieldComment不能为空")
                #else
    @NotNull(message = "$fieldConfig.fieldComment不能为空")
                #end
            #end
            #if("$!fieldConfig.fieldComment" != "")
    @Schema(description = "${fieldConfig.fieldComment}")
            #end
    private ${fieldConfig.fieldType} ${fieldConfig.fieldName};
        #end
>>>>>>> dd0c374a
    #end
    private ${field.propertyType} ${field.propertyName};
#end
}<|MERGE_RESOLUTION|>--- conflicted
+++ resolved
@@ -1,4 +1,4 @@
-package ${package}.model.form;
+package ${package}.${subPackage};
 
 import java.io.Serial;
 import java.io.Serializable;
@@ -11,14 +11,12 @@
 #if(${hasBigDecimal})
 import java.math.BigDecimal;
 #end
-
+#if(${hasRequiredField})
+import jakarta.validation.constraints.*;
+#end
 
 /**
-<<<<<<< HEAD
- * $!{tableComment} 表单对象
-=======
  * $!{businessName}表单对象
->>>>>>> dd0c374a
  *
  * @author ${author}
  * @since ${date}
@@ -32,11 +30,6 @@
     private static final long serialVersionUID = 1L;
 
 ## ----------  BEGIN 字段循环遍历  ----------
-<<<<<<< HEAD
-#foreach($field in ${fields})
-    #if("$!field.comment" != "")
-        @Schema(description = "${field.comment}")
-=======
 #if($fieldConfigs)
     #foreach($fieldConfig in ${fieldConfigs})
         #if($fieldConfig.isShowInForm)
@@ -52,8 +45,7 @@
             #end
     private ${fieldConfig.fieldType} ${fieldConfig.fieldName};
         #end
->>>>>>> dd0c374a
     #end
-    private ${field.propertyType} ${field.propertyName};
 #end
+
 }