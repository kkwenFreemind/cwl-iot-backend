--- conflicted
+++ resolved
@@ -7,12 +7,6 @@
   ## 模板配置
   templateConfigs:
     Controller:
-<<<<<<< HEAD
-      ## 模板路径
-      templatePath: templates/generator/controller.java.vm
-      ## 包名
-      packageName: controller
-=======
       templatePath: generator/controller.java.vm
       packageName: controller
     Service:
@@ -53,4 +47,3 @@
       extension: .vue
 
 
->>>>>>> dd0c374a
