--- conflicted
+++ resolved
@@ -1,23 +1,16 @@
 package com.youlai.system.service.impl;
 
+import cn.hutool.core.collection.CollectionUtil;
 import cn.hutool.core.date.DateUtil;
-<<<<<<< HEAD
-=======
 import cn.hutool.core.lang.Assert;
 import cn.hutool.core.util.ObjectUtil;
 import cn.hutool.core.util.StrUtil;
->>>>>>> dd0c374a
 import cn.hutool.extra.template.Template;
 import cn.hutool.extra.template.TemplateConfig;
 import cn.hutool.extra.template.TemplateEngine;
 import cn.hutool.extra.template.TemplateUtil;
+import com.baomidou.mybatisplus.core.conditions.query.LambdaQueryWrapper;
 import com.baomidou.mybatisplus.extension.plugins.pagination.Page;
-<<<<<<< HEAD
-import com.youlai.system.mapper.DatabaseMapper;
-import com.youlai.system.model.query.TablePageQuery;
-import com.youlai.system.model.vo.TableColumnVO;
-import com.youlai.system.model.vo.TableGeneratePreviewVO;
-=======
 import com.youlai.system.SystemApplication;
 import com.youlai.system.config.property.GeneratorProperties;
 import com.youlai.system.converter.GenConfigConverter;
@@ -33,7 +26,6 @@
 import com.youlai.system.model.form.GenConfigForm;
 import com.youlai.system.model.query.TablePageQuery;
 import com.youlai.system.model.vo.GeneratorPreviewVO;
->>>>>>> dd0c374a
 import com.youlai.system.model.vo.TablePageVO;
 import com.youlai.system.service.GeneratorService;
 import com.youlai.system.service.GenConfigService;
@@ -55,13 +47,10 @@
 public class GeneratorServiceImpl implements GeneratorService {
 
     private final DatabaseMapper databaseMapper;
-<<<<<<< HEAD
-=======
     private final GeneratorProperties generatorProperties;
     private final GenConfigService genConfigService;
     private final GenFieldConfigService genFieldConfigService;
     private final GenConfigConverter genConfigConverter;
->>>>>>> dd0c374a
 
     /**
      * 数据表分页列表
@@ -75,18 +64,6 @@
     }
 
     /**
-<<<<<<< HEAD
-     * 获取数据表字段列表
-     *
-     * @param tableName 表名
-     * @return 字段列表
-     */
-    @Override
-    public List<TableColumnVO> getTableColumns(String tableName) {
-        return databaseMapper.getTableColumns(tableName);
-    }
-
-=======
      * 获取代码生成配置
      *
      * @param tableName 表名 eg: sys_user
@@ -196,7 +173,6 @@
     }
 
 
->>>>>>> dd0c374a
     /**
      * 获取预览生成代码
      *
@@ -204,11 +180,6 @@
      * @return 预览数据
      */
     @Override
-<<<<<<< HEAD
-    public List<TableGeneratePreviewVO> getTablePreviewData(String tableName) {
-
-        List<TableGeneratePreviewVO> list = new ArrayList<>();
-=======
     public List<GeneratorPreviewVO> getTablePreviewData(String tableName) {
 
         List<GeneratorPreviewVO> list = new ArrayList<>();
@@ -222,33 +193,27 @@
                 .eq(GenFieldConfig::getConfigId, genConfig.getId())
         );
         Assert.isTrue(CollectionUtil.isNotEmpty(fieldConfigs), "未找到字段生成配置");
->>>>>>> dd0c374a
-
-        TemplateConfig templateConfig = new TemplateConfig("templates" , ResourceMode.CLASSPATH);
-        TemplateEngine templateEngine = TemplateUtil.createEngine(templateConfig);
-
-
-        Map<String, Object> bindingMap = new HashMap<>();
-        bindingMap.put("tableName", "sys_user");
-        bindingMap.put("author", "Ray");
-        bindingMap.put("date", DateUtil.format(new Date(), "yyyy-MM-dd HH:mm"));
-        bindingMap.put("entityName", "User" );
-        bindingMap.put("lowerFirstEntityName", "user");
-        bindingMap.put("tableComment", "用户");
-
-        // 包路径
-        bindingMap.put("package", "com.youlai.system");
-
-        Template template = templateEngine.getTemplate("generator" + File.separator + "controller.java.vm");
-        String content = template.render(bindingMap);
-        TableGeneratePreviewVO controller = new TableGeneratePreviewVO();
-        controller.setPath("youlai-boot/controller");
-        controller.setContent(content);
-        controller.setFileName("UserController.java");
-
-<<<<<<< HEAD
-        list.add(controller);
-=======
+
+        // 遍历模板配置
+        Map<String, GeneratorProperties.TemplateConfig> templateConfigs = generatorProperties.getTemplateConfigs();
+        for (Map.Entry<String, GeneratorProperties.TemplateConfig> templateConfigEntry : templateConfigs.entrySet()) {
+            GeneratorPreviewVO previewVO = new GeneratorPreviewVO();
+
+            GeneratorProperties.TemplateConfig templateConfig = templateConfigEntry.getValue();
+
+            /* 1. 生成文件名 UserController */
+            // User Role Menu Dept
+            String entityName = genConfig.getEntityName();
+            // Controller Service Mapper Entity
+            String templateName = templateConfigEntry.getKey();
+            // .java .ts .vue
+            String extension = templateConfig.getExtension();
+
+            // 文件名 UserController.java
+            String fileName = getFileName(entityName, templateName, extension);
+            previewVO.setFileName(fileName);
+
+
             /* 2. 生成文件路径 */
             // com.youlai.system
             String packageName = genConfig.getPackageName();
@@ -257,26 +222,20 @@
             // 文件路径 com.youlai.system.controller
             String filePath = getFilePath(templateName, packageName, subPackageName,entityName);
             previewVO.setPath(filePath);
->>>>>>> dd0c374a
-
-        TableGeneratePreviewVO vo = new TableGeneratePreviewVO();
-        vo.setPath("youlai-boot/model/vo");
-        vo.setContent(content);
-        vo.setFileName("UserVO.java");
-
-        list.add(vo);
-
+
+            /* 3. 生成文件内容 */
+
+            // 生成文件内容
+            String content = getCodeContent(templateConfig, genConfig, fieldConfigs);
+            previewVO.setContent(content);
+
+
+            list.add(previewVO);
+        }
         return list;
     }
 
 
-<<<<<<< HEAD
-    private String  generatePath(){
-
-    }
-
-
-=======
     private String getFileName(String entityName, String templateName, String extension) {
         if ("Entity".equals(templateName)) {
             return entityName + extension;
@@ -366,7 +325,6 @@
 
         return content;
     }
->>>>>>> dd0c374a
 
 
 }