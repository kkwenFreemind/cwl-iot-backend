package com.youlai.system.config.property;

import cn.hutool.core.map.MapUtil;
import lombok.Data;
import org.springframework.boot.context.properties.ConfigurationProperties;
import org.springframework.stereotype.Component;

import java.util.Map;

/**
 * 代码生成配置属性
 *
 * @author Ray
 * @since 2.11.0
 */
@Component
@ConfigurationProperties(prefix = "generator")
@Data
public class GeneratorProperties {


    /**
     * 默认配置
     */
    private DefaultConfig defaultConfig ;

    /**
     * 模板配置
     */
    private Map<String, TemplateConfig> templateConfigs = MapUtil.newHashMap(true);


    /**
     * 后端应用名
     */

    private String backendAppName;

    /**
     * 前端应用名
     */
    private String frontendAppName;

    /**
     * 模板配置
     */
    @Data
    public static class TemplateConfig {

        private String templatePath;

        private String packageName;

<<<<<<< HEAD
=======
        /**
         * 文件扩展名，如 .java
         */
        private String extension = FileNameUtil.EXT_JAVA;

    }

    /**
     * 默认配置
     */
    @Data
    public static class DefaultConfig {

        private String author;


>>>>>>> dd0c374a
    }


}<|MERGE_RESOLUTION|>--- conflicted
+++ resolved
@@ -1,5 +1,6 @@
 package com.youlai.system.config.property;
 
+import cn.hutool.core.io.file.FileNameUtil;
 import cn.hutool.core.map.MapUtil;
 import lombok.Data;
 import org.springframework.boot.context.properties.ConfigurationProperties;
@@ -51,8 +52,6 @@
 
         private String packageName;
 
-<<<<<<< HEAD
-=======
         /**
          * 文件扩展名，如 .java
          */
@@ -69,7 +68,6 @@
         private String author;
 
 
->>>>>>> dd0c374a
     }
 
 
