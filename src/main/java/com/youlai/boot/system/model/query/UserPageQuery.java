package com.youlai.boot.system.model.query;

import com.youlai.boot.common.base.BasePageQuery;
import io.swagger.v3.oas.annotations.media.Schema;
import lombok.Data;
import lombok.EqualsAndHashCode;

import java.util.List;

/**
 * 用户分页查询对象
 *
 * @author haoxr
 * @since 2022/1/14
 */
@Data
@EqualsAndHashCode(callSuper = true)
@Schema(description ="用户分页查询对象")
public class UserPageQuery extends BasePageQuery {

    @Schema(description="关键字(用户名/昵称/手机号)")
    private String keywords;

    @Schema(description="用户状态")
    private Integer status;

    @Schema(description="部门ID")
    private Long deptId;

<<<<<<< HEAD
    @Schema(description = "角色ID")
=======
    @Schema(description="角色ID")
>>>>>>> 2aa8ea45
    private List<Long> roleIds;

    @Schema(description="创建时间范围")
    private List<String> createTime;

}<|MERGE_RESOLUTION|>--- conflicted
+++ resolved
@@ -27,11 +27,7 @@
     @Schema(description="部门ID")
     private Long deptId;
 
-<<<<<<< HEAD
-    @Schema(description = "角色ID")
-=======
     @Schema(description="角色ID")
->>>>>>> 2aa8ea45
     private List<Long> roleIds;
 
     @Schema(description="创建时间范围")
