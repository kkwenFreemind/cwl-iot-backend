--- conflicted
+++ resolved
@@ -22,12 +22,8 @@
 import com.youlai.boot.system.enums.DictCodeEnum;
 import com.youlai.boot.system.mapper.UserMapper;
 import com.youlai.boot.system.model.bo.UserBO;
-<<<<<<< HEAD
 import com.youlai.boot.core.security.model.AuthCredentials;
-=======
 import com.youlai.boot.system.model.dto.CurrentUserDTO;
-import com.youlai.boot.system.model.dto.UserAuthInfo;
->>>>>>> 354b9f3c
 import com.youlai.boot.system.model.dto.UserExportDTO;
 import com.youlai.boot.system.model.entity.DictItem;
 import com.youlai.boot.system.model.entity.User;
@@ -321,12 +317,12 @@
      * @return {@link CurrentUserDTO}   用户信息
      */
     @Override
-    public CurrentUserDTO getCurrentUser() {
+    public CurrentUserDTO getCurrentUserInfo() {
 
         String username = SecurityUtils.getUsername();
 
         // 获取登录用户基础信息
-        User user = this.lambdaQuery()
+        User user = this.getOne(new LambdaQueryWrapper<User>()
                 .eq(User::getUsername, username)
                 .select(
                         User::getId,
@@ -334,21 +330,20 @@
                         User::getNickname,
                         User::getAvatar
                 )
-                .oneOpt()
-                .orElseThrow(() -> new BusinessException("用户[" + username + "]不存在"));
-
-        CurrentUserDTO currentUserDTO = userConverter.toCurrentUserDto(user);
+        );
+        // entity->VO
+        CurrentUserDTO userInfoVO = userConverter.toCurrentUserDto(user);
 
         // 用户角色集合
         Set<String> roles = SecurityUtils.getRoles();
-        currentUserDTO.setRoles(roles);
+        userInfoVO.setRoles(roles);
 
         // 用户权限集合
         if (CollectionUtil.isNotEmpty(roles)) {
             Set<String> perms = permissionService.getRolePermsFormCache(roles);
-            currentUserDTO.setPerms(perms);
-        }
-        return currentUserDTO;
+            userInfoVO.setPerms(perms);
+        }
+        return userInfoVO;
     }
 
     /**
